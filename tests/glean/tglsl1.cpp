// BEGIN_COPYRIGHT -*- glean -*-
// 
// Copyright (C) 1999  Allen Akin   All Rights Reserved.
// Copyright (C) 2008  VMWare, Inc.  All Rights Reserved.
// 
// Permission is hereby granted, free of charge, to any person
// obtaining a copy of this software and associated documentation
// files (the "Software"), to deal in the Software without
// restriction, including without limitation the rights to use,
// copy, modify, merge, publish, distribute, sublicense, and/or
// sell copies of the Software, and to permit persons to whom the
// Software is furnished to do so, subject to the following
// conditions:
// 
// The above copyright notice and this permission notice shall be
// included in all copies or substantial portions of the
// Software.
// 
// THE SOFTWARE IS PROVIDED "AS IS", WITHOUT WARRANTY OF ANY
// KIND, EXPRESS OR IMPLIED, INCLUDING BUT NOT LIMITED TO THE
// WARRANTIES OF MERCHANTABILITY, FITNESS FOR A PARTICULAR
// PURPOSE AND NONINFRINGEMENT.  IN NO EVENT SHALL ALLEN AKIN BE
// LIABLE FOR ANY CLAIM, DAMAGES OR OTHER LIABILITY, WHETHER IN
// AN ACTION OF CONTRACT, TORT OR OTHERWISE, ARISING FROM, OUT OF
// OR IN CONNECTION WITH THE SOFTWARE OR THE USE OR OTHER
// DEALINGS IN THE SOFTWARE.
// 
// END_COPYRIGHT

// tglsl1.h:  Test OpenGL shading language
// Brian Paul  6 March 2007

#define GL_GLEXT_PROTOTYPES

#include <stdlib.h>
#include <cassert>
#include <cstring>
#include <math.h>
#include "tglsl1.h"


namespace GLEAN {


static PFNGLATTACHSHADERPROC glAttachShader_func = NULL;
static PFNGLBINDATTRIBLOCATIONPROC glBindAttribLocation_func = NULL;
static PFNGLCOMPILESHADERPROC glCompileShader_func = NULL;
static PFNGLCREATEPROGRAMPROC glCreateProgram_func = NULL;
static PFNGLCREATESHADERPROC glCreateShader_func = NULL;
static PFNGLDELETEPROGRAMPROC glDeleteProgram_func = NULL;
static PFNGLDELETESHADERPROC glDeleteShader_func = NULL;
static PFNGLGETATTACHEDSHADERSPROC glGetAttachedShaders_func = NULL;
static PFNGLGETATTRIBLOCATIONPROC glGetAttribLocation_func = NULL;
static PFNGLGETPROGRAMINFOLOGPROC glGetProgramInfoLog_func = NULL;
static PFNGLGETSHADERINFOLOGPROC glGetShaderInfoLog_func = NULL;
static PFNGLGETSHADERIVPROC glGetShaderiv_func = NULL;
static PFNGLGETPROGRAMIVPROC glGetProgramiv_func = NULL;
static PFNGLGETSHADERSOURCEPROC glGetShaderSource_func = NULL;
static PFNGLGETUNIFORMFVPROC glGetUniformfv_func = NULL;
static PFNGLGETUNIFORMLOCATIONPROC glGetUniformLocation_func = NULL;
static PFNGLISPROGRAMPROC glIsProgram_func = NULL;
static PFNGLISSHADERPROC glIsShader_func = NULL;
static PFNGLLINKPROGRAMPROC glLinkProgram_func = NULL;
static PFNGLSHADERSOURCEPROC glShaderSource_func = NULL;
static PFNGLUNIFORM1IPROC glUniform1i_func = NULL;
static PFNGLUNIFORM1FVPROC glUniform1fv_func = NULL;
static PFNGLUNIFORM2FVPROC glUniform2fv_func = NULL;
static PFNGLUNIFORM3FVPROC glUniform3fv_func = NULL;
static PFNGLUNIFORM4FVPROC glUniform4fv_func = NULL;
static PFNGLUNIFORMMATRIX2FVPROC glUniformMatrix2fv_func = NULL;
static PFNGLUNIFORMMATRIX3FVPROC glUniformMatrix3fv_func = NULL;
static PFNGLUNIFORMMATRIX4FVPROC glUniformMatrix4fv_func = NULL;
static PFNGLUSEPROGRAMPROC glUseProgram_func = NULL;
static PFNGLVERTEXATTRIB1FPROC glVertexAttrib1f_func = NULL;
static PFNGLVERTEXATTRIB2FPROC glVertexAttrib2f_func = NULL;
static PFNGLVERTEXATTRIB3FPROC glVertexAttrib3f_func = NULL;
static PFNGLVERTEXATTRIB4FPROC glVertexAttrib4f_func = NULL;

static PFNGLUNIFORMMATRIX2X4FVPROC glUniformMatrix2x4fv_func = NULL;
static PFNGLUNIFORMMATRIX4X3FVPROC glUniformMatrix4x3fv_func = NULL;


#define FLAG_NONE   0x0
#define FLAG_LOOSE  0x1 // to indicate a looser tolerance test is needed
#define FLAG_ILLEGAL_SHADER 0x2  // the shader test should not compile
#define FLAG_ILLEGAL_LINK   0x4  // the shaders should not link
#define FLAG_VERSION_1_20   0x8  // GLSL 1.20 test
#define FLAG_WINDING_CW     0x10  // clockwise-winding polygon
#define FLAG_VERTEX_TEXTURE 0x20

#define DONT_CARE_Z -1.0

#define NO_VERTEX_SHADER NULL
#define NO_FRAGMENT_SHADER NULL

#define PRIMARY_R 0.25
#define PRIMARY_G 0.75
#define PRIMARY_B 0.5
#define PRIMARY_A 0.25
#define SECONDARY_R 0.0
#define SECONDARY_G 0.25
#define SECONDARY_B 0.25
#define SECONDARY_A 1.0

#define AMBIENT { 0.2, 0.4, 0.6, 0.8 }
#define LIGHT_DIFFUSE { 0.1, 0.3, 0.5, 0.7 }
#define MAT_DIFFUSE { 0.1, 0.3, 0.5, 0.7 }
#define DIFFUSE_PRODUCT { 0.01, 0.09, 0.25, 0.7 } // note alpha!

#define UNIFORM1 {1.0, 0.25, 0.75, 0.0 }  // don't change!

#define PSIZE 3.0
#define PSIZE_MIN 2.0
#define PSIZE_MAX 8.0
#define PSIZE_THRESH 1.5
#define PSIZE_ATTEN0 4.0
#define PSIZE_ATTEN1 5.0
#define PSIZE_ATTEN2 6.0

#define FOG_START 100.0
#define FOG_END   200.0
#define FOG_R 1.0
#define FOG_G 0.5
#define FOG_B 1.0
#define FOG_A 0.0

static const GLfloat PrimaryColor[4] = { PRIMARY_R, PRIMARY_G,
					 PRIMARY_B, PRIMARY_A };
static const GLfloat SecondaryColor[4] = { SECONDARY_R, SECONDARY_G,
					   SECONDARY_B, SECONDARY_A };

static const GLfloat Ambient[4] = AMBIENT;
static const GLfloat MatDiffuse[4] = MAT_DIFFUSE;
static const GLfloat LightDiffuse[4] = LIGHT_DIFFUSE;

static const GLfloat Uniform1[4] = UNIFORM1;

static const GLfloat PointAtten[3] = { PSIZE_ATTEN0, PSIZE_ATTEN1, PSIZE_ATTEN2 };
static const GLfloat FogColor[4] = { FOG_R, FOG_G, FOG_B, FOG_A };

// Shader program test cases
static const ShaderProgram Programs[] = {
	// Simple tests =======================================================
	{
		"Directly set fragment color",  // name
		NO_VERTEX_SHADER,  // vertex shader
		// fragment shader:
		"void main() { \n"
		"   gl_FragColor = vec4(1.0, 0.5, 0.25, 0.0); \n"
		"} \n",
		{ 1.0, 0.5, 0.25, 0.0 }, // expectedColor
		DONT_CARE_Z,  // expectedZ
		FLAG_NONE  // flags
	},

	{
		"Directly set vertex color",
		"void main() { \n"
		"   gl_Position = ftransform(); \n"
		"   gl_FrontColor = vec4(0.5, 1.0, 0.25, 0.0); \n"
		"} \n",
		NO_FRAGMENT_SHADER,
		{ 0.5, 1.0, 0.25, 0.0 },
		DONT_CARE_Z,
		FLAG_NONE
	},

	{
		"Pass-through vertex color",
		// vert shader:
		"void main() { \n"
		"   gl_Position = ftransform(); \n"
		"   gl_FrontColor = vec4(0.25, 1.0, 0.75, 0.0); \n"
		"} \n",
		// frag shader:
		"void main() { \n"
		"   gl_FragColor = gl_Color; \n"
		"} \n",
		{ 0.25, 1.0, 0.75, 0.0 },
		DONT_CARE_Z,
		FLAG_NONE
	},

	{
		"Primary plus secondary color",
		// vert shader:
		"void main() { \n"
		"   gl_Position = ftransform(); \n"
		"   gl_FrontColor = gl_Color + gl_SecondaryColor; \n"
		"} \n",
		// frag shader:
		"void main() { \n"
		"   gl_FragColor = gl_Color; \n"
		"} \n",
		{ PRIMARY_R + SECONDARY_R,
		  PRIMARY_G + SECONDARY_G,
		  PRIMARY_B + SECONDARY_B,
		  1.0 /*PRIMARY_A + SECONDARY_A*/ },
		DONT_CARE_Z,
		FLAG_NONE
	},

	{
		"Empty blocks ({}), nil (;) statements",
		NO_VERTEX_SHADER,
		"void main() { \n"
		"   {} \n"   // empty block
		"   ; \n"    // nil statement
		"   gl_FragColor = vec4(1.0, 0.5, 0.25, 0.0); \n"
		"} \n",
		{ 1.0, 0.5, 0.25, 0.0 },
		DONT_CARE_Z,
		FLAG_NONE
	},

	{
		"Global vars and initializers",
		NO_VERTEX_SHADER,
		"vec4 c = vec4(1.0, 0.5, 0.25, 0.0); \n"
		"void main() { \n"
		"   gl_FragColor = c; \n"
		"} \n",
		{ 1.0, 0.5, 0.25, 0.0 },
		DONT_CARE_Z,
		FLAG_NONE
	},

	{
		"Global vars and initializers (2)",
		NO_VERTEX_SHADER,
		"vec4 c1 = vec4(0.4, 0.5, 0.25, 0.0); \n"
		"vec4 c2 = vec4(0.3, 0.5, 0.5,  0.4); \n"
		"vec4 c3 = c1 + c2; \n"
		"void main() { \n"
		"   gl_FragColor = c3; \n"
		"} \n",
		{ 0.7, 1.0, 0.75, 0.4 },
		DONT_CARE_Z,
		FLAG_NONE
	},

	// Swizzle, writemask =================================================
	{
		"Swizzle",
		NO_VERTEX_SHADER,
		"void main() { \n"
		"   vec4 a = vec4(0.5,  0.25, 0.0, 1.0); \n"
		"   gl_FragColor = a.yxxz; \n"
		"} \n",
		{ 0.25, 0.5, 0.5, 0.0 },
		DONT_CARE_Z,
		FLAG_NONE
	},

	{
		"Swizzle (rgba)",
		NO_VERTEX_SHADER,
		"void main() { \n"
		"   vec4 a = vec4(0.5,  0.25, 0.0, 1.0); \n"
		"   gl_FragColor = a.grrb; \n"
		"} \n",
		{ 0.25, 0.5, 0.5, 0.0 },
		DONT_CARE_Z,
		FLAG_NONE
	},

	{
		"Swizzle (stpq)",
		NO_VERTEX_SHADER,
		"void main() { \n"
		"   vec4 a = vec4(0.5,  0.25, 0.0, 1.0); \n"
		"   gl_FragColor = a.tssp; \n"
		"} \n",
		{ 0.25, 0.5, 0.5, 0.0 },
		DONT_CARE_Z,
		FLAG_NONE
	},

	{
		"Writemask",
		NO_VERTEX_SHADER,
		"void main() { \n"
		"   gl_FragColor = vec4(1.0); \n"
		"   gl_FragColor.x = 0.5; \n"
		"   gl_FragColor.z = 0.25; \n"
		"} \n",
		{ 0.5, 1.0, 0.25, 1.0 },
		DONT_CARE_Z,
		FLAG_NONE
	},

	{
		"Swizzled writemask",
		NO_VERTEX_SHADER,
		"void main() { \n"
		"   gl_FragColor.zwxy = vec4(1.0, 0.5, 0.25, 0.75); \n"
		"} \n",
		{ 0.25, 0.75, 1.0, 0.5 },
		DONT_CARE_Z,
		FLAG_NONE
	},

	{
		"Swizzled writemask (2)",
		NO_VERTEX_SHADER,
		"void main() { \n"
		"   gl_FragColor.zy = vec2(1.0, 0.5); \n"
		"   gl_FragColor.wx = vec2(0.25, 0.75); \n"
		"} \n",
		{ 0.75, 0.5, 1.0, 0.25 },
		DONT_CARE_Z,
		FLAG_NONE
	},

	{
		"Swizzled writemask (rgba)",
		NO_VERTEX_SHADER,
		"void main() { \n"
		"   gl_FragColor.bg = vec2(1.0, 0.5); \n"
		"   gl_FragColor.ar = vec2(0.25, 0.75); \n"
		"} \n",
		{ 0.75, 0.5, 1.0, 0.25 },
		DONT_CARE_Z,
		FLAG_NONE
	},

	{
		"Swizzled writemask (stpq)",
		NO_VERTEX_SHADER,
		"void main() { \n"
		"   gl_FragColor.pt = vec2(1.0, 0.5); \n"
		"   gl_FragColor.qs = vec2(0.25, 0.75); \n"
		"} \n",
		{ 0.75, 0.5, 1.0, 0.25 },
		DONT_CARE_Z,
		FLAG_NONE
	},

        {
		"Swizzled expression",
		NO_VERTEX_SHADER,
		"void main() { \n"
                "   vec4 a = vec4(1, 1, 1, 1); \n"
                "   vec4 b = vec4(0.5, 0.2, 0.1, 0.8); \n"
                "   vec4 c = (a * b).wzyx; \n"
		"   gl_FragColor = c; \n"
		"} \n",
		{ 0.8, 0.1, 0.2, 0.5 },
		DONT_CARE_Z,
		FLAG_NONE
        },

        {
		"Swizzled swizzle",
		NO_VERTEX_SHADER,
		"void main() { \n"
                "   vec4 a = vec4(0.1, 0.2, 0.3, 0.4); \n"
                "   vec4 b = a.wzyx.yxwz; \n"
		"   gl_FragColor = b; \n"
		"} \n",
		{ 0.3, 0.4, 0.1, 0.2 },
		DONT_CARE_Z,
		FLAG_NONE
        },

        {
		"Swizzled swizzled swizzle",
		NO_VERTEX_SHADER,
		"void main() { \n"
                "   vec4 a = vec4(0.1, 0.2, 0.3, 0.4); \n"
                "   vec4 b = a.wzyx.yxwz.xxyz; \n"
		"   gl_FragColor = b; \n"
		"} \n",
		{ 0.3, 0.3, 0.4, 0.1 },
		DONT_CARE_Z,
		FLAG_NONE
        },


	// Z-write ============================================================
	{
		"gl_FragDepth writing",
		NO_VERTEX_SHADER,
		"void main() { \n"
		"   gl_FragColor = vec4(0.5); \n"
		"   gl_FragDepth = 0.25; \n"
		"} \n",
		{ 0.5, 0.5, 0.5, 0.5 },
		0.25,  // Z value
		FLAG_NONE
	},

	// Basic arithmetic ===================================================
	{
		"Addition",
		NO_VERTEX_SHADER,
		"void main() { \n"
		"   vec4 a = vec4(0.5,  0.25, 0.0, 0.0); \n"
		"   vec4 b = vec4(0.25, 0.0,  0.2, 0.0); \n"
		"   gl_FragColor = a + b; \n"
		"} \n",
		{ 0.75, 0.25, 0.2, 0.0 },
		DONT_CARE_Z,
		FLAG_NONE
	},

	{
		"vec4, scalar arithmetic",
		NO_VERTEX_SHADER,
		"void main() { \n"
		"   vec4 a = vec4(0.5,  0.25, 0.2, 0.0); \n"
		"   vec4 b = vec4(0.25, 0.0,  0.0, 0.0); \n"
		"   gl_FragColor = a * 2.0 - b; \n"
		"} \n",
		{ 0.75, 0.50, 0.4, 0.0 },
		DONT_CARE_Z,
		FLAG_NONE
	},

	{
		"chained assignment",
		NO_VERTEX_SHADER,
		"void main() { \n"
		"   float x, y, z; \n"
		"   x = y = z = 0.25; \n"
		"   gl_FragColor = vec4(x + y + z); \n"
		"} \n",
		{ 0.75, 0.75, 0.75, 0.75 },
		DONT_CARE_Z,
		FLAG_NONE
	},

	{
		"integer, float arithmetic",
		NO_VERTEX_SHADER,
		"void main() { \n"
		"   int k = 100; \n"
		"   gl_FragColor.x = k * 0.01; \n"
		"   gl_FragColor.y = k * 0.005; \n"
		"   gl_FragColor.z = k * 0.0025; \n"
		"   gl_FragColor.w = k * 0.0; \n"
		"} \n",
		{ 1.0, 0.5, 0.25, 0.0 },
		DONT_CARE_Z,
		FLAG_NONE
	},

	{
		"unary negation",
		NO_VERTEX_SHADER,
		"void main() { \n"
		"   vec4 v = vec4(-1.0, -0.5, 0.5, -0.25); \n"
		"   gl_FragColor = -v; \n"
		"} \n",
		{ 1.0, 0.5, 0.0, 0.25 },
		DONT_CARE_Z,
		FLAG_NONE
	},

	{
		"integer division",
		NO_VERTEX_SHADER,
		"void main() { \n"
		"   int i = 15, j = 6; \n"
		"   int k = i / j; \n"
		"   gl_FragColor = vec4(k * 0.1); \n"
		"} \n",
		{ 0.2, 0.2, 0.2, 0.2 },
		DONT_CARE_Z,
		FLAG_NONE
	},

	{
		"integer division with uniform var",
		NO_VERTEX_SHADER,
		"// as above, but prevent compile-time evaluation \n"
		"uniform vec4 uniform1; \n"
		"void main() { \n"
		"   int i = int(15 * uniform1.x); \n"
		"   int j = 6; \n"
		"   int k = i / j; \n"
		"   gl_FragColor = vec4(k * 0.1); \n"
		"} \n",
		{ 0.2, 0.2, 0.2, 0.2 },
		DONT_CARE_Z,
		FLAG_NONE
	},

	{
		"assignment operators",
		NO_VERTEX_SHADER,
		"void main() { \n"
		"   vec4 v = vec4(0.0, 0.25, 0.5, 0.75); \n"
		"   v *= 2.0; \n"
		"   v -= vec4(-0.5, 0.0, 0.25, 1.0); \n"
		"   gl_FragColor = v; \n"
		"} \n",
		{ 0.5, 0.5, 0.75, 0.5 },
		DONT_CARE_Z,
		FLAG_NONE
	},

	{
		"post increment (x++)",
		NO_VERTEX_SHADER,
		"uniform vec4 uniform1; \n"
		"void main() { \n"
		"   float x = uniform1.y; // should be 0.25 \n"
		"   float y = x++; // y should be 0.25 \n"
		"   gl_FragColor = vec4(y); \n"
		"} \n",
		{ 0.25, 0.25, 0.25, 0.25 },
		DONT_CARE_Z,
		FLAG_NONE
	},

	{
		"pre increment (++x)",
		NO_VERTEX_SHADER,
		"uniform vec4 uniform1; \n"
		"void main() { \n"
		"   float x = uniform1.y; // should be 0.25 \n"
		"   float y = ++x; // y should be 1.25 \n"
		"   gl_FragColor = vec4(y); \n"
		"} \n",
		{ 1.0, 1.0, 1.0, 1.0 },
		DONT_CARE_Z,
		FLAG_NONE
	},

	{
		"post decrement (x--)",
		NO_VERTEX_SHADER,
		"uniform vec4 uniform1; \n"
		"void main() { \n"
		"   float x = uniform1.y; // should be 0.25 \n"
		"   float y = x--; // y should be 0.25 \n"
		"   gl_FragColor = vec4(y); \n"
		"} \n",
		{ 0.25, 0.25, 0.25, 0.25 },
		DONT_CARE_Z,
		FLAG_NONE
	},

	{
		"pre decrement (--x)",
		NO_VERTEX_SHADER,
		"uniform vec4 uniform1; \n"
		"void main() { \n"
		"   float x = uniform1.y; // should be 0.25 \n"
		"   float y = --x; // y should be -0.75 \n"
		"   gl_FragColor = vec4(-y); // negate \n"
		"} \n",
		{ 0.75, 0.75, 0.75, 0.75 },
		DONT_CARE_Z,
		FLAG_NONE
	},

	// built-in functions ================================================
	{
		"dot product",
		NO_VERTEX_SHADER,
		"void main() { \n"
		"   vec4 u = vec4(-1.0, 0.5, 0.5, -0.25); \n"
		"   vec4 v = vec4(0.5, 1.0, 0.5, 0.0); \n"
		"   gl_FragColor = vec4(dot(u, v)); \n"
		"} \n",
		{ 0.25, 0.25, 0.25, 0.25 },
		DONT_CARE_Z,
		FLAG_NONE
	},

	{
		"length() function",
		NO_VERTEX_SHADER,
		"void main() { \n"
		"   vec3 u = vec3(0.25, 0.1, 0.2); \n"
		"   gl_FragColor = vec4(length(u)); \n"
		"} \n",
		{ 0.335, 0.335, 0.335, 0.335 },
		DONT_CARE_Z,
		FLAG_NONE
	},

	{
		"clamp() function",
		NO_VERTEX_SHADER,
		"uniform vec4 uniform1; \n"
		"void main() { \n"
		"   vec4 u = uniform1 * vec4(3.0); \n"
		"   gl_FragColor = clamp(u, 0.0, 1.0); \n"
		"} \n",
		{ 1.0, 0.75, 1.0, 0.0 },
		DONT_CARE_Z,
		FLAG_NONE
	},

	{
		"clamp() function, vec4",
		NO_VERTEX_SHADER,
		"uniform vec4 uniform1; \n"
		"void main() { \n"
		"   vec4 u = uniform1; \n"
		"   gl_FragColor = clamp(u, vec4(0.2), vec4(0.8)); \n"
		"} \n",
		{ 0.8, 0.25, 0.75, 0.2 },
		DONT_CARE_Z,
		FLAG_NONE
	},

	{
		"sin(vec4) function",
		NO_VERTEX_SHADER,
		"uniform vec4 uniform1; \n"
		"void main() { \n"
		"   vec4 u = vec4(0.0, 3.1415/2.0, 3.1415, -3.1415/2.0); \n"
		"   u = u * uniform1.x; // mul by one \n"
		"   u = sin(u); \n"
		"   gl_FragColor = u * 0.5 + 0.5; // scale to [0,1] range \n"
		"} \n",
		{ 0.5, 1.0, 0.5, 0.0 },
		DONT_CARE_Z,
		FLAG_NONE
	},

	{
		"cos(vec4) function",
		NO_VERTEX_SHADER,
		"uniform vec4 uniform1; \n"
		"void main() { \n"
		"   vec4 u = vec4(0.0, 3.1415/2.0, 3.1415, -3.1415/2.0); \n"
		"   u = u * uniform1.x; // mul by one \n"
		"   u = cos(u); \n"
		"   gl_FragColor = u * 0.5 + 0.5; // scale to [0,1] range \n"
		"} \n",
		{ 1.0, 0.5, 0.0, 0.5 },
		DONT_CARE_Z,
		FLAG_NONE
	},

	{
		"asin(vec4) function",
		NO_VERTEX_SHADER,
		"uniform vec4 uniform1; \n"
		"void main() { \n"
		"   vec4 u = vec4(0.0, 1.0, -1.0, 0.0); \n"
		"   u = u * uniform1.x; // mul by one \n"
		"   u = asin(u); \n"
		"   gl_FragColor = u * 0.1 + 0.5; \n"
		"} \n",
		{ 0.5, 0.5 + 0.157, 0.5 - 0.157, 0.5 },
		DONT_CARE_Z,
		FLAG_NONE
	},

	{
		"acos(vec4) function",
		NO_VERTEX_SHADER,
		"uniform vec4 uniform1; \n"
		"void main() { \n"
		"   vec4 u = vec4(0.0, 0.8, -0.8, 1.0); \n"
		"   u = u * uniform1.x; // mul by one \n"
		"   u = acos(u); \n"
		"   gl_FragColor = u * 0.1; \n"
		"} \n",
		{ 0.157, 0.064, 0.249, 0.0 },
		DONT_CARE_Z,
		FLAG_NONE
	},

	{
		"atan(vec4) function",
		NO_VERTEX_SHADER,
		"uniform vec4 uniform1; \n"
		"void main() { \n"
		"   vec4 u = vec4(0.0, 0.8, -0.6, 0.5); \n"
		"   u = u * uniform1.x; // mul by one \n"
		"   u = atan(u); \n"
		"   gl_FragColor = u; \n"
		"   gl_FragColor.z = -u.z; \n"
		"} \n",
		{ 0.0, 0.675, 0.540, 0.464 },
		DONT_CARE_Z,
		FLAG_NONE
	},

	{
		"pow(vec4) function",
		NO_VERTEX_SHADER,
		"uniform vec4 uniform1; \n"
		"void main() { \n"
		"   vec4 u = vec4(0.5, 2.0, 0.3, 2.0); \n"
		"   u = u * uniform1.x; // mul by one \n"
		"   vec4 v = vec4(2.0, 0.5, 1.0, 0.0); \n"
		"   gl_FragColor = pow(u, v) * 0.5; \n"
		"} \n",
		{ 0.25 * 0.5, 1.4142 * 0.5, 0.3 * 0.5, 1.0 * 0.5 },
		DONT_CARE_Z,
		FLAG_NONE
	},

	{
		"exp(vec4) function",
		NO_VERTEX_SHADER,
		"uniform vec4 uniform1; \n"
		"void main() { \n"
		"   vec4 u = vec4(1.0, 0.5, -0.5, 2.0); \n"
		"   gl_FragColor = exp(u) * 0.1; \n"
		"} \n",
		{ 0.2718, 0.1649, 0.0606, 0.7389 },
		DONT_CARE_Z,
		FLAG_NONE
	},

	{
		"length() functions",
		NO_VERTEX_SHADER,
		"void main() { \n"
		"   vec2 v2 = vec2(1.0, 3.0); \n"
		"   vec3 v3 = vec3(0.5, -1.0, 2.0); \n"
		"   vec4 v4 = vec4(0.5, -1.0, 2.0, 1.0); \n"
		"   gl_FragColor.x = length(v2) * 0.1; \n"
		"   gl_FragColor.y = length(v3) * 0.1; \n"
		"   gl_FragColor.z = length(v4) * 0.1; \n"
		"   gl_FragColor.w = 1.0; \n"
		"} \n",
		{ 0.3162, 0.2291, 0.25, 1.0 },
		DONT_CARE_Z,
		FLAG_NONE
	},

	{
		"normalize(vec3) function",
		NO_VERTEX_SHADER,
		"void main() { \n"
		"   vec3 v3 = vec3(0.5, -1.0, 2.0); \n"
		"   v3 = normalize(v3); \n"
		"   gl_FragColor.x = v3.x; \n"
		"   gl_FragColor.y = v3.y; \n"
		"   gl_FragColor.z = v3.z; \n"
		"   gl_FragColor.w = 1.0; \n"
		"} \n",
		{ 0.2182, /*-0.4364*/0.0, 0.8729, 1.0 },
		DONT_CARE_Z,
		FLAG_NONE
	},

	{
		"cross() function",
		NO_VERTEX_SHADER,
		"void main() { \n"
		"   vec3 u = vec3(0.5, 0.0, 0.0); \n"
		"   vec3 v = vec3(0.0, 0.5, 0.0); \n"
		"   vec3 w = cross(u, v); \n"
		"   gl_FragColor.xyz = w; \n"
		"   gl_FragColor.w = 1.0; \n"
		"} \n",
		{ 0.0, 0.0, 0.25, 1.0 },
		DONT_CARE_Z,
		FLAG_NONE
	},

	{
		"abs() function",
		NO_VERTEX_SHADER,
		"void main() { \n"
		"   vec4 v = vec4(-0.3, -0.7, 0.2, 0.0); \n"
		"   gl_FragColor = abs(v); \n"
		"} \n",
		{ 0.3, 0.7, 0.2, 0.0 },
		DONT_CARE_Z,
		FLAG_NONE
	},

	{
		"sign() function",
		NO_VERTEX_SHADER,
		"void main() { \n"
		"   vec4 v = vec4(-0.3, 0.0, 0.2, 0.0); \n"
		"   v = sign(v); \n"
		"   gl_FragColor.x = v.x + 1.5; \n"
		"   gl_FragColor.y = v.y + 0.5; \n"
		"   gl_FragColor.z = v.z - 0.5; \n"
		"   gl_FragColor.w = v.w + 0.5; \n"
		"} \n",
		{ 0.5, 0.5, 0.5, 0.5 },
		DONT_CARE_Z,
		FLAG_NONE
	},

	{
		"floor() function",
		NO_VERTEX_SHADER,
		"void main() { \n"
		"   vec4 v = vec4(1.3, -1.7, -0.2, 0.0); \n"
		"   v = floor(v); \n"
		"   gl_FragColor.x = v.x * 0.5; \n"
		"   gl_FragColor.y = v.y + 2.5; \n"
		"   gl_FragColor.z = v.z + 1.5; \n"
		"   gl_FragColor.w = v.w + 0.5; \n"
		"} \n",
		{ 0.5, 0.5, 0.5, 0.5 },
		DONT_CARE_Z,
		FLAG_NONE
	},

	{
		"ceil() function",
		NO_VERTEX_SHADER,
		"void main() { \n"
		"   vec4 v = vec4(1.3, -1.7, -0.2, 0.0); \n"
		"   v = ceil(v); \n"
		"   gl_FragColor.x = v.x - 1.5; \n"
		"   gl_FragColor.y = v.y + 1.5; \n"
		"   gl_FragColor.z = v.z + 0.5; \n"
		"   gl_FragColor.w = v.w + 0.5; \n"
		"} \n",
		{ 0.5, 0.5, 0.5, 0.5 },
		DONT_CARE_Z,
		FLAG_NONE
	},

	{
		"fract() function",
		NO_VERTEX_SHADER,
		"void main() { \n"
		"   vec4 v = vec4(1.3, -1.7, -0.2, 1.0); \n"
		"   gl_FragColor = fract(v); \n"
		"} \n",
		{ 0.3, 0.3, 0.8, 0.0 },
		DONT_CARE_Z,
		FLAG_NONE
	},

	{
		"mod() function",
		NO_VERTEX_SHADER,
		"void main() { \n"
		"   vec4 u = vec4(7.0, 5.2,  5.3, 0.5); \n"
		"   vec4 v = vec4(4.0, 5.0, -5.0, 1.0); \n"
		"   vec4 w = mod(u, v); \n"
		"   gl_FragColor.x = w.x * 0.1; \n"
		"   gl_FragColor.y = w.y; \n"
		"   gl_FragColor.z = w.z * -0.1; \n"
		"   gl_FragColor.w = w.w; \n"
		"} \n",
		{ 0.3, 0.2, 0.47, 0.5 },
		DONT_CARE_Z,
		FLAG_NONE
	},

	{
		"min() function",
		NO_VERTEX_SHADER,
		"void main() { \n"
		"   vec4 u = vec4(-1.0, 0.5, 0.5, -0.25); \n"
		"   vec4 v = vec4(0.5, 1.0, 0.5, 0.0); \n"
		"   gl_FragColor = min(u, v); \n"
		"} \n",
		{ 0.0, 0.5, 0.5, 0.0 },
		DONT_CARE_Z,
		FLAG_NONE
	},

	{
		"max() function",
		NO_VERTEX_SHADER,
		"void main() { \n"
		"   vec4 u = vec4(-1.0, 0.5, 0.5, -0.25); \n"
		"   vec4 v = vec4(0.5, 1.0, 0.5, 0.0); \n"
		"   gl_FragColor = max(u, v); \n"
		"} \n",
		{ 0.5, 1.0, 0.5, 0.0 },
		DONT_CARE_Z,
		FLAG_NONE
	},

	{
		"step() function",
		NO_VERTEX_SHADER,
		"void main() { \n"
		"   vec4 edge = vec4(1.0, -2.0, 0.5, -1.0); \n"
		"   vec4 v = vec4(0.5, -1.0, 0.0, 0.0); \n"
		"   gl_FragColor = step(edge, v); \n"
		"} \n",
		{ 0.0, 1.0, 0.0, 1.0 },
		DONT_CARE_Z,
		FLAG_NONE
	},

	{
		"smoothstep() function",
		NO_VERTEX_SHADER,
		"void main() { \n"
		"   vec4 edge0 = vec4(2.0); \n"
		"   vec4 edge1 = vec4(4.0); \n"
		"   vec4 v = vec4(1.0, 3.0, 4.0, 5.0); \n"
		"   gl_FragColor = smoothstep(edge0, edge1, v); \n"
		"} \n",
		{ 0.0, 0.5, 1.0, 1.0 },
		DONT_CARE_Z,
		FLAG_NONE
	},

	{
		"mix(vec4) function",
		NO_VERTEX_SHADER,
		"void main() { \n"
		"   vec4 v0 = vec4(0.0, 1.0, -4.8, 0.0); \n"
		"   vec4 v1 = vec4(1.0, 0.0, 15.2, 0.0); \n"
		"   gl_FragColor = mix(v0, v1, 0.25); \n"
		"} \n",
		{ 0.25, 0.75, 0.2, 0.0 },
		DONT_CARE_Z,
		FLAG_NONE
	},

	{
		"mix(float) function",
		NO_VERTEX_SHADER,
		"void main() { \n"
		"   float v0 = 0.0; \n"
		"   float v1 = 1.0; \n"
		"   gl_FragColor.x = mix(v0, v1, 0.25); \n"
                "   v0 = 1.0; \n"
                "   v1 = 0.0; \n"
		"   gl_FragColor.y = mix(v0, v1, 0.25); \n"
                "   v0 = -4.8; \n"
                "   v1 = 15.2; \n"
		"   gl_FragColor.z = mix(v0, v1, 0.25); \n"
                "   v0 = 0.0; \n"
                "   v1 = 0.0; \n"
		"   gl_FragColor.w = mix(v0, v1, 0.25); \n"
		"} \n",
		{ 0.25, 0.75, 0.2, 0.0 },
		DONT_CARE_Z,
		FLAG_NONE
	},

	// Flow Control ======================================================
	{
		"simple if statement",
		NO_VERTEX_SHADER,
		"void main() { \n"
		"   // this should always be true \n"
		"   if (gl_FragCoord.x >= 0.0) { \n"
		"      gl_FragColor = vec4(0.5, 0.0, 0.5, 0.0); \n"
		"   } \n"
		"} \n",
		{ 0.5, 0.0, 0.5, 0.0 },
		DONT_CARE_Z,
		FLAG_NONE
	},

	{
		"simple if statement (scalar test)",
		NO_VERTEX_SHADER,
		"void main() { \n"
		"   float x = 1.0; \n"
		"   if (x != 0.0) { \n"
		"      gl_FragColor = vec4(0.5, 0.0, 0.5, 0.0); \n"
		"   } \n"
		"} \n",
		{ 0.5, 0.0, 0.5, 0.0 },
		DONT_CARE_Z,
		FLAG_NONE
	},

	{
		"simple if/else statement",
		NO_VERTEX_SHADER,
		"void main() { \n"
		"   // this should always be false \n"
		"   if (gl_FragCoord.x < 0.0) { \n"
		"      gl_FragColor = vec4(0.0, 0.0, 0.0, 0.0); \n"
		"   } else { \n"
		"      gl_FragColor = vec4(0.5, 0.25, 0.5, 0.0); \n"
		"   } \n"
		"} \n",
		{ 0.5, 0.25, 0.5, 0.0 },
		DONT_CARE_Z,
		FLAG_NONE
	},

	{
		"while-loop",
		NO_VERTEX_SHADER,
		"void main() { \n"
		"   float sum = 0.0; \n"
		"   while (sum < 0.499999) { \n"
		"      sum += 0.1; \n"
		"   } \n"
		"   gl_FragColor = vec4(sum); \n"
		"} \n",
		{ 0.5, 0.5, 0.5, 0.5 },
		DONT_CARE_Z,
		FLAG_NONE
	},

	{
		"do-loop",
		NO_VERTEX_SHADER,
		"void main() { \n"
		"   float sum = 0.0; \n"
		"   do { \n"
		"      sum += 0.1; \n"
		"   } while (sum < 0.499999); \n"
		"   gl_FragColor = vec4(sum); \n"
		"} \n",
		{ 0.5, 0.5, 0.5, 0.5 },
		DONT_CARE_Z,
		FLAG_NONE
	},

	{
		"for-loop",
		NO_VERTEX_SHADER,
		"void main() { \n"
		"   vec4 sum = vec4(0.0); \n"
		"   int i; \n"
		"   for (i = 0; i < 5; ++i) { \n"
		"      sum += vec4(0.1); \n"
		"   } \n"
		"   gl_FragColor = sum; \n"
		"} \n",
		{ 0.5, 0.5, 0.5, 0.5 },
		DONT_CARE_Z,
		FLAG_NONE
	},

	{
		"do-loop with break",
		NO_VERTEX_SHADER,
		"void main() { \n"
		"   float sum = 0.0; \n"
		"   do { \n"
		"      sum += 0.1; \n"
		"      if (sum >= 0.499999) \n"
		"         break; \n"
		"   } while (true); \n"
		"   gl_FragColor = vec4(sum); \n"
		"} \n",
		{ 0.5, 0.5, 0.5, 0.5 },
		DONT_CARE_Z,
		FLAG_NONE
	},

	{
		"do-loop with continue and break",
		NO_VERTEX_SHADER,
		"void main() { \n"
		"   float sum = 0.0; \n"
		"   do { \n"
		"      sum += 0.1; \n"
		"      if (sum < 0.499999) \n"
		"         continue; \n"
		"      break; \n"
		"   } while (true); \n"
		"   gl_FragColor = vec4(sum); \n"
		"} \n",
		{ 0.5, 0.5, 0.5, 0.5 },
		DONT_CARE_Z,
		FLAG_NONE
	},

	{
		"discard statement (1)",
		NO_VERTEX_SHADER,
		"void main() { \n"
		"   gl_FragColor = vec4(1.0); \n"
		"   if (gl_TexCoord[0].x < 0.5) \n"
		"      discard; \n"
		"} \n",
		{ 0.0, 0.0, 0.0, 0.0 },  // glClear color
		DONT_CARE_Z,
		FLAG_NONE
	},

	{
		"discard statement (2)",
		NO_VERTEX_SHADER,
		"void main() { \n"
		"   gl_FragColor = vec4(1.0); \n"
		"   if (gl_TexCoord[0].x > 0.5) \n"
		"      discard; \n"
		"} \n",
		{ 1.0, 1.0, 1.0, 1.0 },  // fragment color
		DONT_CARE_Z,
		FLAG_NONE
	},

	{
		"conditional expression",
		NO_VERTEX_SHADER,
		"void main() { \n"
		"   gl_FragColor = gl_FragCoord.x < 0.0 ? vec4(0.0) : vec4(0.5); \n"
		"} \n",
		{ 0.5, 0.5, 0.5, 0.5 },
		DONT_CARE_Z,
		FLAG_NONE
	},

	{
		"conditional expression (2)",
		NO_VERTEX_SHADER,
		"void main() { \n"
		"   gl_FragColor = vec4(0.0); \n"
                "   bool b = true; \n"
                "   gl_FragColor.y = b ? 1.0 : 0.5; \n"
		"} \n",
		{ 0.0, 1.0, 0.0, 0.0 },
		DONT_CARE_Z,
		FLAG_NONE
	},

	{
		"sequence (comma) operator",
		NO_VERTEX_SHADER,
		"void main() { \n"
		"   float x, y, z; \n"
		"   x = 1.0, y = 0.5, z = x * y; \n"
		"   gl_FragColor = vec4(z); \n"
		"} \n",
		{ 0.5, 0.5, 0.5, 0.5 },
		DONT_CARE_Z,
		FLAG_NONE
	},

	{
		"array with constant indexing",
		NO_VERTEX_SHADER,
		"void main() { \n"
		"   float ar[4]; \n"
		"   ar[0] = 0.5; \n"
		"   ar[1] = 1.0; \n"
		"   ar[2] = 0.25; \n"
		"   ar[3] = 0.2; \n"
		"   gl_FragColor.x = ar[0]; \n"
		"   gl_FragColor.y = ar[1]; \n"
		"   gl_FragColor.z = ar[2]; \n"
		"   gl_FragColor.w = ar[3]; \n"
		"} \n",
		{ 0.5, 1.0, 0.25, 0.2 },
		DONT_CARE_Z,
		FLAG_NONE
	},

	{
		"array with variable indexing",
		NO_VERTEX_SHADER,
		"uniform vec4 uniform1; \n"
		"void main() { \n"
		"   float ar[4]; \n"
		"   ar[0] = 0.0; \n"
		"   ar[1] = 0.1; \n"
		"   ar[2] = 0.5; \n"
		"   ar[3] = 0.7; \n"
                "   int indx = int(uniform1.y * 8.0);  // should be 2 \n"
		"   gl_FragColor = vec4(ar[indx]); \n"
		"} \n",
		{ 0.5, 0.5, 0.5, 0.5 },
		DONT_CARE_Z,
		FLAG_NONE
	},

	{
		"array with swizzled variable indexing",
		NO_VERTEX_SHADER,
		"uniform vec4 uniform1; \n"
		"void main() { \n"
		"   float ar[4]; \n"
		"   ar[0] = 0.0; \n"
		"   ar[1] = 0.8; \n"
		"   ar[2] = 0.5; \n"
		"   ar[3] = 0.7; \n"
                "   ivec2 indx; \n"
                "   indx.x = 1; \n"
                "   indx.y = int(uniform1.y * 8.0);  // should be 2 \n"
                "   float p = ar[indx.x] * ar[indx.y]; \n"
		"   gl_FragColor = vec4(p); \n"
		"} \n",
		{ 0.4, 0.4, 0.4, 0.4 },
		DONT_CARE_Z,
		FLAG_NONE
	},

#if 0 // XXX enable someday
	{
		"vector subscript *=",
		NO_VERTEX_SHADER,
		"void main() { \n"
		"   vec4 c = vec4(0.25, 0.5, 0.1, 0.1); \n"
		"   c[0] *= 4.0; \n"
		"   c[1] *= 2.0; \n"
		"   gl_FragColor = c; \n"
		"} \n",
		{ 1.0, 1.0, 0.1, 0.1 },
		DONT_CARE_Z,
		FLAG_NONE
	},
#endif

	// Equality/inequality tests==========================================
	{
		"equality (float, pass)",
		NO_VERTEX_SHADER,
		"uniform vec4 uniform1; \n"
		"void main() { \n"
		"   gl_FragColor = vec4(0); \n"
		"   float v = uniform1.x; \n"
		"   if (uniform1.x == v) \n"
		"      gl_FragColor = vec4(0, 1, 0, 0); // green \n"
		"} \n",
		{ 0.0, 1.0, 0.0, 0.0 },
		DONT_CARE_Z,
		FLAG_NONE
	},
	{
		"equality (float, fail)",
		NO_VERTEX_SHADER,
		"uniform vec4 uniform1; \n"
		"void main() { \n"
		"   gl_FragColor = vec4(0); \n"
		"   if (uniform1.x == 99.0) \n"
		"      gl_FragColor = vec4(0, 1, 0, 0); // green \n"
		"} \n",
		{ 0.0, 0.0, 0.0, 0.0 },
		DONT_CARE_Z,
		FLAG_NONE
	},
	{
		"inequality (float, pass)",
		NO_VERTEX_SHADER,
		"uniform vec4 uniform1; \n"
		"void main() { \n"
		"   gl_FragColor = vec4(0); \n"
		"   float v = uniform1.x; \n"
		"   if (uniform1.y != v) \n"
		"      gl_FragColor = vec4(0, 1, 0, 0); // green \n"
		"} \n",
		{ 0.0, 1.0, 0.0, 0.0 },
		DONT_CARE_Z,
		FLAG_NONE
	},
	{
		"inequality (float, fail)",
		NO_VERTEX_SHADER,
		"uniform vec4 uniform1; \n"
		"void main() { \n"
		"   gl_FragColor = vec4(0); \n"
		"   float v = uniform1.x; \n"
		"   if (uniform1.x != v) \n"
		"      gl_FragColor = vec4(0, 1, 0, 0); // green \n"
		"} \n",
		{ 0.0, 0.0, 0.0, 0.0 },
		DONT_CARE_Z,
		FLAG_NONE
	},
	{
		"equality (vec2, pass)",
		NO_VERTEX_SHADER,
		"uniform vec4 uniform1; \n"
		"void main() { \n"
		"   gl_FragColor = vec4(0); \n"
		"   vec2 v = uniform1.xy; \n"
		"   if (uniform1.xy == v) \n"
		"      gl_FragColor = vec4(0, 1, 0, 0); // green \n"
		"} \n",
		{ 0.0, 1.0, 0.0, 0.0 },
		DONT_CARE_Z,
		FLAG_NONE
	},
	{
		"equality (vec2, fail)",
		NO_VERTEX_SHADER,
		"uniform vec4 uniform1; \n"
		"void main() { \n"
		"   gl_FragColor = vec4(0); \n"
		"   vec2 v = uniform1.xy; \n"
		"   if (v == vec2(99.0)) \n"
		"      gl_FragColor = vec4(0, 1, 0, 0); // green \n"
		"} \n",
		{ 0.0, 0.0, 0.0, 0.0 },
		DONT_CARE_Z,
		FLAG_NONE
	},

	{
		"inequality (vec2, pass)",
		NO_VERTEX_SHADER,
		"uniform vec4 uniform1; \n"
		"void main() { \n"
		"   gl_FragColor = vec4(0); \n"
		"   vec2 v = uniform1.yx; \n"
		"   if (uniform1.xy != v) \n"
		"      gl_FragColor = vec4(0, 1, 0, 0); // green \n"
		"} \n",
		{ 0.0, 1.0, 0.0, 0.0 },
		DONT_CARE_Z,
		FLAG_NONE
	},
	{
		"inequality (vec2, fail)",
		NO_VERTEX_SHADER,
		"uniform vec4 uniform1; \n"
		"void main() { \n"
		"   gl_FragColor = vec4(0); \n"
		"   vec2 v = uniform1.xy; \n"
		"   if (uniform1.xy != v) \n"
		"      gl_FragColor = vec4(0, 1, 0, 0); // green \n"
		"} \n",
		{ 0.0, 0.0, 0.0, 0.0 },
		DONT_CARE_Z,
		FLAG_NONE
	},
	{
		"equality (vec3, pass)",
		NO_VERTEX_SHADER,
		"uniform vec4 uniform1; \n"
		"void main() { \n"
		"   gl_FragColor = vec4(0); \n"
		"   vec3 v = uniform1.xyz; \n"
		"   if (uniform1.xyz == v) \n"
		"      gl_FragColor = vec4(0, 1, 0, 0); // green \n"
		"} \n",
		{ 0.0, 1.0, 0.0, 0.0 },
		DONT_CARE_Z,
		FLAG_NONE
	},
	{
		"equality (vec3, fail)",
		NO_VERTEX_SHADER,
		"uniform vec4 uniform1; \n"
		"void main() { \n"
		"   gl_FragColor = vec4(0); \n"
		"   if (uniform1.xyz == vec3(99.0)) \n"
		"      gl_FragColor = vec4(0, 1, 0, 0); // green \n"
		"} \n",
		{ 0.0, 0.0, 0.0, 0.0 },
		DONT_CARE_Z,
		FLAG_NONE
	},
	{
		"inequality (vec3, pass)",
		NO_VERTEX_SHADER,
		"uniform vec4 uniform1; \n"
		"void main() { \n"
		"   gl_FragColor = vec4(0); \n"
		"   vec3 v = uniform1.zyx; \n"
		"   if (uniform1.xyz != v) \n"
		"      gl_FragColor = vec4(0, 1, 0, 0); // green \n"
		"} \n",
		{ 0.0, 1.0, 0.0, 0.0 },
		DONT_CARE_Z,
		FLAG_NONE
	},
	{
		"inequality (vec3, fail)",
		NO_VERTEX_SHADER,
		"uniform vec4 uniform1; \n"
		"void main() { \n"
		"   gl_FragColor = vec4(0); \n"
		"   vec3 v = uniform1.xyz; \n"
		"   if (uniform1.xyz != v) \n"
		"      gl_FragColor = vec4(0, 1, 0, 0); // green \n"
		"} \n",
		{ 0.0, 0.0, 0.0, 0.0 },
		DONT_CARE_Z,
		FLAG_NONE
	},
	{
		"equality (vec4, pass)",
		NO_VERTEX_SHADER,
		"uniform vec4 uniform1; \n"
		"void main() { \n"
		"   gl_FragColor = vec4(0); \n"
		"   vec4 v = uniform1; \n"
		"   if (uniform1 == v) \n"
		"      gl_FragColor = vec4(0, 1, 0, 0); // green \n"
		"} \n",
		{ 0.0, 1.0, 0.0, 0.0 },
		DONT_CARE_Z,
		FLAG_NONE
	},

	{
		"equality (vec4, fail)",
		NO_VERTEX_SHADER,
		"uniform vec4 uniform1; \n"
		"void main() { \n"
		"   gl_FragColor = vec4(0); \n"
		"   if (uniform1 == vec4(99.0)) \n"
		"      gl_FragColor = vec4(0, 1, 0, 0); // green \n"
		"} \n",
		{ 0.0, 0.0, 0.0, 0.0 },
		DONT_CARE_Z,
		FLAG_NONE
	},
	{
		"inequality (vec4, pass)",
		NO_VERTEX_SHADER,
		"uniform vec4 uniform1; \n"
		"void main() { \n"
		"   gl_FragColor = vec4(0); \n"
		"   vec4 v = uniform1.zyxw; \n"
		"   if (uniform1 != v) \n"
		"      gl_FragColor = vec4(0, 1, 0, 0); // green \n"
		"} \n",
		{ 0.0, 1.0, 0.0, 0.0 },
		DONT_CARE_Z,
		FLAG_NONE
	},
	{
		"inequality (vec4, fail)",
		NO_VERTEX_SHADER,
		"uniform vec4 uniform1; \n"
		"void main() { \n"
		"   gl_FragColor = vec4(0); \n"
		"   vec4 v = uniform1.xyzw; \n"
		"   if (uniform1 != v) \n"
		"      gl_FragColor = vec4(0, 1, 0, 0); // green \n"
		"} \n",
		{ 0.0, 0.0, 0.0, 0.0 },
		DONT_CARE_Z,
		FLAG_NONE
	},

	// Logical operators =================================================
	{
		"&& operator (1)",
		NO_VERTEX_SHADER,
		"void main() { \n"
		"   gl_FragColor = vec4(0.25); \n"
		"   // this should always be true \n"
		"   if (gl_FragCoord.x >= 0.0 && gl_FragCoord.y >= 0.0) { \n"
		"      gl_FragColor = vec4(0.5, 0.0, 0.5, 0.0); \n"
		"   } \n"
		"} \n",
		{ 0.5, 0.0, 0.5, 0.0 },
		DONT_CARE_Z,
		FLAG_NONE
	},

	{
		"&& operator (2)",
		NO_VERTEX_SHADER,
		"void main() { \n"
		"   gl_FragColor = vec4(0.25); \n"
		"   // this should always be false \n"
		"   if (gl_FragCoord.x >= 0.0 && gl_FragCoord.y < 0.0) { \n"
		"      gl_FragColor = vec4(0.5, 0.0, 0.5, 0.0); \n"
		"   } \n"
		"} \n",
		{ 0.25, 0.25, 0.25, 0.25 },
		DONT_CARE_Z,
		FLAG_NONE
	},

	{
		"&& operator, short-circuit",
		NO_VERTEX_SHADER,
		"void main() { \n"
		"   float x = 0.75; \n"
		"   // this should always be false \n"
		"   if (x <= 0.5 && ++x > 0.0) { \n"
		"      x += 0.1; \n"
		"   } \n"
		"   gl_FragColor = vec4(x); \n"
		"} \n",
		{ 0.75, 0.75, 0.75, 0.75 },
		DONT_CARE_Z,
		FLAG_NONE
	},
	{
		"|| operator (1)",
		NO_VERTEX_SHADER,
		"void main() { \n"
		"   gl_FragColor = vec4(0.25); \n"
		"   // this should always be true \n"
		"   if (gl_FragCoord.x < 0.0 || gl_FragCoord.y >= 0.0) { \n"
		"      gl_FragColor = vec4(0.5, 0.0, 0.5, 0.0); \n"
		"   } \n"
		"} \n",
		{ 0.5, 0.0, 0.5, 0.0 },
		DONT_CARE_Z,
		FLAG_NONE
	},

	{
		"|| operator (2)",
		NO_VERTEX_SHADER,
		"void main() { \n"
		"   gl_FragColor = vec4(0.25); \n"
		"   // this should always be false \n"
		"   if (gl_FragCoord.x < 0.0 || gl_FragCoord.y < 0.0) { \n"
		"      gl_FragColor = vec4(0.5, 0.0, 0.5, 0.0); \n"
		"   } \n"
		"} \n",
		{ 0.25, 0.25, 0.25, 0.25 },
		DONT_CARE_Z,
		FLAG_NONE
	},

	{
		"|| operator, short-circuit",
		NO_VERTEX_SHADER,
		"void main() { \n"
		"   float x = 0.75; \n"
		"   // this should always be true \n"
		"   if (x >= 0.5 || ++x >= 0.0) { \n"
		"      x += 0.1; \n"
		"   } \n"
		"   gl_FragColor = vec4(x); \n"
		"} \n",
		{ 0.85, 0.85, 0.85, 0.85 },
		DONT_CARE_Z,
		FLAG_NONE
	},

	{
		"^^ operator (1)",
		NO_VERTEX_SHADER,
		"void main() { \n"
		"   gl_FragColor = vec4(0.25); \n"
		"   // this should always be true \n"
		"   if (gl_FragCoord.x < 0.0 ^^ gl_FragCoord.y >= 0.0) { \n"
		"      gl_FragColor = vec4(0.5); \n"
		"   } \n"
		"} \n",
		{ 0.5, 0.5, 0.5, 0.5 },
		DONT_CARE_Z,
		FLAG_NONE
	},

	{
		"^^ operator (2)",
		NO_VERTEX_SHADER,
		"void main() { \n"
		"   gl_FragColor = vec4(0.25); \n"
		"   // this should always be false \n"
		"   if (gl_FragCoord.x >= 0.0 ^^ gl_FragCoord.y >= 0.0) { \n"
		"      gl_FragColor = vec4(0.5); \n"
		"   } \n"
		"} \n",
		{ 0.25, 0.25, 0.25, 0.25 },
		DONT_CARE_Z,
		FLAG_NONE
	},

	{
		"! (not) operator (1, pass)",
		NO_VERTEX_SHADER,
		"void main() { \n"
		"   gl_FragColor = vec4(0); \n"
		"   bool b = gl_FragCoord.x < 0.0; \n"
		"   if (!b) { \n"
		"      gl_FragColor = vec4(0.5); \n"
		"   } \n"
		"} \n",
		{ 0.5, 0.5, 0.5, 0.5 },
		DONT_CARE_Z,
		FLAG_NONE
	},
	{
		"! (not) operator (1, fail)",
		NO_VERTEX_SHADER,
		"void main() { \n"
		"   gl_FragColor = vec4(0); \n"
		"   bool b = gl_FragCoord.x > 0.0; \n"
		"   if (!b) { \n"
		"      gl_FragColor = vec4(0.5); \n"
		"   } \n"
		"} \n",
		{ 0.0, 0.0, 0.0, 0.0 },
		DONT_CARE_Z,
		FLAG_NONE
	},
	{
		"! (not) operator (2, pass)",
		NO_VERTEX_SHADER,
		"void main() { \n"
		"   gl_FragColor = vec4(0); \n"
		"   if (!(gl_FragCoord.x < 0.0)) { \n"
		"      gl_FragColor = vec4(0.5); \n"
		"   } \n"
		"} \n",
		{ 0.5, 0.5, 0.5, 0.5 },
		DONT_CARE_Z,
		FLAG_NONE
	},
	{
		"! (not) operator (2, fail)",
		NO_VERTEX_SHADER,
		"void main() { \n"
		"   gl_FragColor = vec4(0); \n"
		"   if (!(gl_FragCoord.x > 0.0)) { \n"
		"      gl_FragColor = vec4(0.5); \n"
		"   } \n"
		"} \n",
		{ 0.0, 0.0, 0.0, 0.0 },
		DONT_CARE_Z,
		FLAG_NONE
	},

	// Uniform & Varying vars ============================================
	{
		"uniform variable (fragment shader)",
		NO_VERTEX_SHADER,
		"uniform vec4 uniform1; \n"
		"void main() { \n"
		"   gl_FragColor = uniform1; \n"
		"} \n",
		UNIFORM1,
		DONT_CARE_Z,
		FLAG_NONE
	},

	{
		"uniform variable (vertex shader)",
		"uniform vec4 uniform1; \n"
		"void main() { \n"
		"   gl_FrontColor = uniform1; \n"
		"   gl_Position = ftransform(); \n"
		"} \n",
		NO_FRAGMENT_SHADER,
		UNIFORM1,
		DONT_CARE_Z,
		FLAG_NONE
	},

	{
		"varying variable",
		// vertex program:
		"varying vec4 var1; \n"
		"void main() { \n"
		"   var1 = vec4(1.0, 0.5, 0.25, 0.0); \n"
		"   gl_Position = ftransform(); \n"
		"} \n",
		// fragment program:
		"varying vec4 var1; \n"
		"void main() { \n"
		"   gl_FragColor = var1; \n"
		"} \n",
		{ 1.0, 0.5, 0.25, 0.0 },
		DONT_CARE_Z,
		FLAG_NONE
	},

	// GL state refs =====================================================
	{
		"GL state variable reference (gl_FrontMaterial.ambient)",
		NO_VERTEX_SHADER,
		"void main() { \n"
		"   gl_FragColor = gl_FrontMaterial.ambient; \n"
		"} \n",
		AMBIENT,
		DONT_CARE_Z,
		FLAG_NONE
	},
	{
		"GL state variable reference (gl_LightSource[0].diffuse)",
		NO_VERTEX_SHADER,
		"void main() { \n"
		"   gl_FragColor = gl_LightSource[0].diffuse; \n"
		"} \n",
		LIGHT_DIFFUSE,
		DONT_CARE_Z,
		FLAG_NONE
	},

	{
		"GL state variable reference (diffuse product)",
		NO_VERTEX_SHADER,
		"void main() { \n"
		"   gl_FragColor = gl_FrontLightProduct[0].diffuse; \n"
		"} \n",
		DIFFUSE_PRODUCT,
		DONT_CARE_Z,
		FLAG_NONE
	},

	{
		"GL state variable reference (point size)",
		"void main() { \n"
		"   gl_Position = ftransform(); \n"
		"   gl_FrontColor.x = gl_Point.size * 0.1; \n"
		"   gl_FrontColor.y = gl_Point.sizeMin * 0.1; \n"
		"   gl_FrontColor.z = gl_Point.sizeMax * 0.1; \n"
		"   gl_FrontColor.w = 0.0; \n"
		"} \n",
		NO_FRAGMENT_SHADER,
		{ PSIZE * 0.1, PSIZE_MIN * 0.1, PSIZE_MAX * 0.1, 0.0 },
		DONT_CARE_Z,
		FLAG_NONE
	},

	{
		"GL state variable reference (point attenuation)",
		"void main() { \n"
		"   gl_Position = ftransform(); \n"
		"   gl_FrontColor.x = gl_Point.distanceConstantAttenuation * 0.1; \n"
		"   gl_FrontColor.y = gl_Point.distanceLinearAttenuation * 0.1; \n"
		"   gl_FrontColor.z = gl_Point.distanceQuadraticAttenuation * 0.1; \n"
		"   gl_FrontColor.w = 0.0; \n"
		"} \n",
		NO_FRAGMENT_SHADER,
		{ PSIZE_ATTEN0 * 0.1, PSIZE_ATTEN1 * 0.1,
		  PSIZE_ATTEN2 * 0.1, 0.0 },
		DONT_CARE_Z,
		FLAG_NONE
	},

	{
		"linear fog",
		// vertex prog:
		"void main() { \n"
		"   gl_Position = ftransform(); \n"
		"   gl_FogFragCoord = 125.0; \n"
		"   gl_FrontColor = gl_Color; \n"
		"} \n",
		// fragment prog:
		"void main() { \n"
		"   float bf = (gl_FogFragCoord - gl_Fog.start) * gl_Fog.scale; \n"
		"   gl_FragColor = mix(gl_Color, gl_Fog.color, bf); \n"
		"} \n",
#define BF (125.0 - FOG_START) / (FOG_END - FOG_START)  // Blend Factor
		{ PRIMARY_R + BF * (FOG_R - PRIMARY_R),
		  PRIMARY_G + BF * (FOG_G - PRIMARY_G),
		  PRIMARY_B + BF * (FOG_B - PRIMARY_B),
		  PRIMARY_A + BF * (FOG_A - PRIMARY_A) },
#undef BF
		DONT_CARE_Z,
		FLAG_NONE
	},

	{
		"built-in constants",
		// vertex shader:
		"void main() { \n"
		"   gl_Position = ftransform(); \n"
		"   // front color values should all be >= 1.0 \n"
		"   gl_FrontColor = vec4(gl_MaxLights, gl_MaxClipPlanes,\n"
		"                        gl_MaxTextureUnits, \n"
		"                        gl_MaxTextureCoords); \n"
		"} \n",
		NO_FRAGMENT_SHADER,
		{ 1.0, 1.0, 1.0, 1.0 },
		DONT_CARE_Z,
		FLAG_NONE
	},

	{
		"gl_FrontFacing var (1)",
		NO_VERTEX_SHADER,
		"void main() { \n"
		"   gl_FragColor = vec4(0.5 * float(gl_FrontFacing)); \n"
		"} \n",
		{ 0.5, 0.5, 0.5, 0.5 },
		DONT_CARE_Z,
		FLAG_NONE
	},

	{
		"gl_FrontFacing var (2)",
		NO_VERTEX_SHADER,
		"void main() { \n"
		"   gl_FragColor = vec4(0.25 + float(gl_FrontFacing)); \n"
		"} \n",
		{ 0.25, 0.25, 0.25, 0.25 },
		DONT_CARE_Z,
		FLAG_WINDING_CW
	},

	// Texture functions ==================================================
	{
		"texture2D()",
		NO_VERTEX_SHADER,
		"uniform sampler2D tex2d; \n"
		"void main() { \n"
		"   gl_FragColor = texture2D(tex2d, gl_TexCoord[0].xy);\n"
		"} \n",
		{ 1.0, 0.0, 0.0, 1.0 },
		DONT_CARE_Z,
		FLAG_NONE
	},

	{
		"texture2D(), computed coordinate",
		NO_VERTEX_SHADER,
		"uniform sampler2D tex2d; \n"
		"void main() { \n"
		"   vec2 coord = gl_TexCoord[0].xy + vec2(0.5); \n"
		"   gl_FragColor = texture2D(tex2d, coord, 0.0); \n"
		"} \n",
		{ 1.0, 1.0, 1.0, 1.0 },  // upper-right tex color
		DONT_CARE_Z,
		FLAG_NONE
	},

	{
		"texture2D(), with bias",
		NO_VERTEX_SHADER,
		"uniform sampler2D tex2d; \n"
		"void main() { \n"
		"   gl_FragColor = texture2D(tex2d, gl_TexCoord[0].xy, 1.0);\n"
		"} \n",
		{ 0.5, 0.0, 0.0, 0.5 },
		DONT_CARE_Z,
		FLAG_NONE
	},

	{
		"2D Texture lookup with explicit lod (Vertex shader)",
		"uniform sampler2D tex2d; \n"
		"void main() { \n"
		"   gl_FrontColor = texture2DLod(tex2d, gl_MultiTexCoord0.xy, 2.0);\n"
		"   gl_Position = ftransform(); \n"
		"} \n",
		NO_FRAGMENT_SHADER,
		{ 0.25, 0.0, 0.0, 0.25 },
		DONT_CARE_Z,
		FLAG_VERTEX_TEXTURE
	},

	{
		"texture2DProj()",
		NO_VERTEX_SHADER,
		"uniform sampler2D tex2d; \n"
		"void main() { \n"
		"   vec4 coord = gl_TexCoord[0] * vec4(2.25); \n"
		"   // 'proj' will divide components by w (=2.25) \n"
		"   gl_FragColor = texture2DProj(tex2d, coord);\n"
		"} \n",
		{ 1.0, 0.0, 0.0, 1.0 },
		DONT_CARE_Z,
		FLAG_NONE
	},

	{
		"texture1D()",
		NO_VERTEX_SHADER,
		"uniform sampler1D tex1d; \n"
		"void main() { \n"
		"   gl_FragColor = texture1D(tex1d, gl_TexCoord[0].x);\n"
		"} \n",
		{ 1.0, 0.0, 0.0, 1.0 },
		DONT_CARE_Z,
		FLAG_NONE
	},

	{
		"texture3D()",
		NO_VERTEX_SHADER,
		"uniform sampler3D tex3d; \n"
		"void main() { \n"
		"   gl_FragColor = texture3D(tex3d, gl_TexCoord[0].xyz);\n"
		"} \n",
		{ 1.0, 0.0, 0.0, 1.0 },
		DONT_CARE_Z,
		FLAG_NONE
	},

	{
		"texture3D(), computed coord",
		NO_VERTEX_SHADER,
		"uniform sampler3D tex3d; \n"
		"void main() { \n"
		"   vec3 coord = gl_TexCoord[0].xyz; \n"
		"   coord.y = 0.75; \n"
		"   coord.z = 0.75; \n"
		"   gl_FragColor = texture3D(tex3d, coord); \n"
		"} \n",
		{ 0.0, 0.0, 0.5, 0.5 },
		DONT_CARE_Z,
		FLAG_NONE
	},

	{
		"shadow2D(): 1",
		NO_VERTEX_SHADER,
		"uniform sampler2DShadow texZ; \n"
		"void main() { \n"
		"   vec3 coord = vec3(0.1, 0.1, 0.5); \n"
		"   // shadow map value should be 0.25 \n"
		"   gl_FragColor = shadow2D(texZ, coord) + vec4(0.25); \n"
		"   // 0.5 <= 0.25 ? color = 1 : 0\n"
		"} \n",
		{ 0.25, 0.25, 0.25, 1.0 },
		DONT_CARE_Z,
		FLAG_NONE
	},

	{
		"shadow2D(): 2",
		NO_VERTEX_SHADER,
		"uniform sampler2DShadow texZ; \n"
		"void main() { \n"
		"   vec3 coord = vec3(0.1, 0.1, 0.2); \n"
		"   // shadow map value should be 0.25 \n"
		"   gl_FragColor = shadow2D(texZ, coord); \n"
		"   // 0.2 <= 0.25 ? color = 1 : 0\n"
		"} \n",
		{ 1.0, 1.0, 1.0, 1.0 },
		DONT_CARE_Z,
		FLAG_NONE
	},

	{
		"shadow2D(): 3",
		NO_VERTEX_SHADER,
		"uniform sampler2DShadow texZ; \n"
		"void main() { \n"
		"   vec3 coord = vec3(0.9, 0.9, 0.95); \n"
		"   // shadow map value should be 0.75 \n"
		"   gl_FragColor = shadow2D(texZ, coord) + vec4(0.25); \n"
		"   // 0.95 <= 0.75 ? color = 1 : 0\n"
		"} \n",
		{ 0.25, 0.25, 0.25, 1.0 },
		DONT_CARE_Z,
		FLAG_NONE
	},

	{
		"shadow2D(): 4",
		NO_VERTEX_SHADER,
		"uniform sampler2DShadow texZ; \n"
		"void main() { \n"
		"   vec3 coord = vec3(0.9, 0.9, 0.65); \n"
		"   // shadow map value should be 0.75 \n"
		"   gl_FragColor = shadow2D(texZ, coord); \n"
		"   // 0.65 <= 0.75 ? color = 1 : 0\n"
		"} \n",
		{ 1.0, 1.0, 1.0, 1.0 },
		DONT_CARE_Z,
		FLAG_NONE
	},

	// Function calls ====================================================
	{
		"simple function call",
		NO_VERTEX_SHADER,
		"vec4 avg(const in vec4 a, const in vec4 b) { \n"
		"   return (a + b) * 0.5; \n"
		"} \n"
		"\n"
		"void main() { \n"
		"   vec4 a = vec4(1.0, 0.0, 0.5, 0.0); \n"
		"   vec4 b = vec4(0.0, 0.8, 0.5, 0.0); \n"
		"   gl_FragColor = avg(a, b); \n"
		"} \n",
		{ 0.5, 0.4, 0.5, 0.0 },
		DONT_CARE_Z,
		FLAG_NONE
	},

	{
		"function call with inout params",
		NO_VERTEX_SHADER,
		"void swap(inout float x, inout float y) { \n"
		"   float t = x; \n"
		"   x = y; \n"
		"   y = t; \n"
		"} \n"
		"\n"
		"void main() { \n"
		"   float a = 0.5, b = 0.25; \n"
		"   swap(a, b); \n"
		"   gl_FragColor.x = a; \n"
		"   gl_FragColor.y = b; \n"
		"   gl_FragColor.z = 0.0; \n"
		"   gl_FragColor.w = 0.0; \n"
		"} \n",
		{ 0.25, 0.5, 0.0, 0.0 },
		DONT_CARE_Z,
		FLAG_NONE
	},

	{
		"function call with in, out params",
		NO_VERTEX_SHADER,
		"void half(in float x, out float y) { \n"
		"   y = 0.5 * x; \n"
		"} \n"
		"\n"
		"void main() { \n"
		"   float a = 0.5, b = 0.1; \n"
		"   half(a, b); \n"
		"   gl_FragColor = vec4(b); \n"
		"} \n",
		{ 0.25, 0.25, 0.25, 0.25 },
		DONT_CARE_Z,
		FLAG_NONE
	},

	{
		"function with early return",
		NO_VERTEX_SHADER,
		"float minimum(in float x, in float y) { \n"
		"   if (x < y) \n"
		"      return x; \n"
		"   return y; \n"
		"} \n"
		"\n"
		"void main() { \n"
		"   float a = 0.5; \n"
		"   float z = minimum(a, 0.25); \n"
		"   gl_FragColor = vec4(z); \n"
		"} \n",
		{ 0.25, 0.25, 0.25, 0.25 },
		DONT_CARE_Z,
		FLAG_NONE
	},

	{
		"nested function calls (1)",
		NO_VERTEX_SHADER,
		"float half(const in float x) { \n"
		"   return 0.5 * x; \n"
		"} \n"
		"\n"
		"float square(const in float x) { \n"
		"   return x * x; \n"
		"} \n"
		"\n"
		"void main() { \n"
		"   float a = 0.5; \n"
		"   float b = square(half(1.0)); \n"
		"   gl_FragColor = vec4(b); \n"
		"} \n",
		{ 0.25, 0.25, 0.25, 0.25 },
		DONT_CARE_Z,
		FLAG_NONE
	},

	{
		"nested function calls (2)",
		NO_VERTEX_SHADER,
		"float half(const in float x) { \n"
		"   return 0.5 * x; \n"
		"} \n"
		"\n"
		"float square_half(const in float x) { \n"
		"   float y = half(x); \n"
		"   return y * y; \n"
		"} \n"
		"\n"
		"void main() { \n"
		"   float a = 1.0; \n"
		"   float b = square_half(a); \n"
		"   gl_FragColor = vec4(b); \n"
		"} \n",
		{ 0.25, 0.25, 0.25, 0.25 },
		DONT_CARE_Z,
		FLAG_NONE
	},

	{
		"nested function calls (3)",
		NO_VERTEX_SHADER,
		"float half(const in float x) { \n"
		"   return 0.5 * x; \n"
		"} \n"
		"\n"
		"void main() { \n"
		"   float a = 0.5; \n"
		"   float b = half(half(a)); \n"
		"   gl_FragColor = vec4(b); \n"
		"} \n",
		{ 0.125, 0.125, 0.125, 0.125 },
		DONT_CARE_Z,
		FLAG_NONE
	},

	// Matrix tests ======================================================
	{
		"matrix column check (1)",
		NO_VERTEX_SHADER,
		"void main() { \n"
		"   mat4 m = gl_TextureMatrix[1]; \n"
		"   gl_FragColor = m[0]; \n"
		"} \n",
		{ 1.0, 0.5, 0.6, 0.0 },
		DONT_CARE_Z,
		FLAG_NONE
	},

	{
		"matrix column check (2)",
		NO_VERTEX_SHADER,
		"void main() { \n"
		"   mat4 m = gl_TextureMatrix[1]; \n"
		"   gl_FragColor = m[3]; \n"
		"} \n",
		{ 0.1, 0.2, 0.3, 1.0 },
		DONT_CARE_Z,
		FLAG_NONE
	},

	{
		"matrix, vector multiply (1)",
		NO_VERTEX_SHADER,
		"void main() { \n"
		"   mat4 m = mat4(0.5); // scale by 0.5 \n"
		"   vec4 color = gl_Color * m; \n"
		"   gl_FragColor = color; \n"
		"} \n",
		{ 0.5 * PRIMARY_R, 0.5 * PRIMARY_G,
		  0.5 * PRIMARY_B, 0.5 * PRIMARY_A },
		DONT_CARE_Z,
		FLAG_NONE
	},

	{
		"matrix, vector multiply (2)",
		NO_VERTEX_SHADER,
		"void main() { \n"
		"   vec4 color = gl_TextureMatrix[1] * gl_Color; \n"
		"   gl_FragColor = color; \n"
		"} \n",
		{ 0.2745, 0.9255, 0.7294, 1.0 },
		DONT_CARE_Z,
		FLAG_NONE
	},

	{
		"matrix, vector multiply (3)",
		NO_VERTEX_SHADER,
		"void main() { \n"
		"   vec4 color = gl_Color * gl_TextureMatrix[1]; \n"
		"   gl_FragColor = color; \n"
		"} \n",
		{ 0.925, 0.925, 0.6999, .5750 },
		DONT_CARE_Z,
		FLAG_NONE
	},

	{
		"uniform matrix",
		NO_VERTEX_SHADER,
		"uniform mat4 uniformMat4; \n"
		"void main() { \n"
		"   gl_FragColor = uniformMat4[3]; \n"
		"} \n",
		{ 0.6, 0.7, 0.8, 1.0 },
		DONT_CARE_Z,
		FLAG_NONE
	},

	{
		"uniform matrix, transposed",
		NO_VERTEX_SHADER,
		"uniform mat4 uniformMat4t; \n"
		"void main() { \n"
		"   gl_FragColor = uniformMat4t[2]; \n"
		"} \n",
		{ 0.2, 0.0, 1.0, 0.8 },
		DONT_CARE_Z,
		FLAG_NONE
	},

	// Vectors, booleans =================================================
	{
		"vector relational (vec4 ==)",
		NO_VERTEX_SHADER,
		"void main() { \n"
		"   vec4 a = vec4( 1.0, 0.0, 0.2, 0.5); \n"
		"   vec4 b = vec4( 1.0, 3.0, 0.0, 0.5); \n"
		"   gl_FragColor = vec4(equal(a, b)); \n"
		"} \n",
		{ 1.0, 0.0, 0.0, 1.0 },
		DONT_CARE_Z,
		FLAG_NONE
	},

	{
		"vector relational (vec4 !=)",
		NO_VERTEX_SHADER,
		"void main() { \n"
		"   vec4 a = vec4( 1.0, 0.0, 0.2, 0.5); \n"
		"   vec4 b = vec4( 1.0, 3.0, 0.0, 0.5); \n"
		"   gl_FragColor = vec4(notEqual(a, b)); \n"
		"} \n",
		{ 0.0, 1.0, 1.0, 0.0 },
		DONT_CARE_Z,
		FLAG_NONE
	},

	{
		"vector relational (vec4 <=)",
		NO_VERTEX_SHADER,
		"void main() { \n"
		"   vec4 a = vec4( 0.5, 1.0, 0.4, 0.0); \n"
		"   vec4 b = vec4( 1.0, 0.2, 0.4, 0.0); \n"
		"   gl_FragColor = vec4(lessThanEqual(a, b)); \n"
		"} \n",
		{ 1.0, 0.0, 1.0, 1.0 },
		DONT_CARE_Z,
		FLAG_NONE
	},

	{
		"vector relational (vec4 >=)",
		NO_VERTEX_SHADER,
		"void main() { \n"
		"   vec4 a = vec4( 0.5, 1.0, 0.4, 0.0); \n"
		"   vec4 b = vec4( 1.0, 0.2, 0.4, 0.0); \n"
		"   gl_FragColor = vec4(greaterThanEqual(a, b)); \n"
		"} \n",
		{ 0.0, 1.0, 1.0, 1.0 },
		DONT_CARE_Z,
		FLAG_NONE
	},

	{
		"vector relational (vec4 <)",
		NO_VERTEX_SHADER,
		"void main() { \n"
		"   vec4 a = vec4( 0.5, 1.0, 0.4, 0.0); \n"
		"   vec4 b = vec4( 1.0, 0.2, 0.4, 0.0); \n"
		"   gl_FragColor = vec4(lessThan(a, b)); \n"
		"} \n",
		{ 1.0, 0.0, 0.0, 0.0 },
		DONT_CARE_Z,
		FLAG_NONE
	},

	{
		"vector relational (vec4 >)",
		NO_VERTEX_SHADER,
		"void main() { \n"
		"   vec4 a = vec4( 0.5, 1.0, 0.4, 0.0); \n"
		"   vec4 b = vec4( 1.0, 0.2, 0.4, 0.0); \n"
		"   gl_FragColor = vec4(greaterThan(a, b)); \n"
		"} \n",
		{ 0.0, 1.0, 0.0, 0.0 },
		DONT_CARE_Z,
		FLAG_NONE
	},

	{
		"vector relational (bvec2 <,<=)",
		NO_VERTEX_SHADER,
		"void main() { \n"
		"   vec2 a = vec2(-1.0, 2.0); \n"
		"   vec2 b = vec2( 1.0, 2.0); \n"
		"   vec2 c = vec2( 3.0, 2.0); \n"
		"   bvec2 b1 = lessThan(a, b); \n"
		"   bvec2 b2 = lessThanEqual(b, c); \n"
		"   gl_FragColor.x = float(b1.x); \n"
		"   gl_FragColor.y = float(b1.y); \n"
		"   gl_FragColor.z = float(b2.x); \n"
		"   gl_FragColor.w = float(b2.y); \n"
		"} \n",
		{ 1.0, 0.0, 1.0, 1.0 },
		DONT_CARE_Z,
		FLAG_NONE
	},

	{
		"vector relational (bvec2 >,>=)",
		NO_VERTEX_SHADER,
		"void main() { \n"
		"   vec2 a = vec2(-1.0, 3.0); \n"
		"   vec2 b = vec2( 1.0, 2.0); \n"
		"   vec2 c = vec2( 3.0, 2.0); \n"
		"   bvec2 b1 = greaterThan(a, b); \n"
		"   bvec2 b2 = greaterThanEqual(b, c); \n"
		"   gl_FragColor.x = float(b1.x); \n"
		"   gl_FragColor.y = float(b1.y); \n"
		"   gl_FragColor.z = float(b2.x); \n"
		"   gl_FragColor.w = float(b2.y); \n"
		"} \n",
		{ 0.0, 1.0, 0.0, 1.0 },
		DONT_CARE_Z,
		FLAG_NONE
	},

	{
		"vector relational (bvec2 ==,!=)",
		NO_VERTEX_SHADER,
		"void main() { \n"
		"   vec2 a = vec2(-1.0, 3.0); \n"
		"   vec2 b = vec2(-1.0, 2.0); \n"
		"   vec2 c = vec2( 3.0, 2.0); \n"
		"   bvec2 b1 = equal(a, b); \n"
		"   bvec2 b2 = notEqual(b, c); \n"
		"   gl_FragColor.x = float(b1.x); \n"
		"   gl_FragColor.y = float(b1.y); \n"
		"   gl_FragColor.z = float(b2.x); \n"
		"   gl_FragColor.w = float(b2.y); \n"
		"} \n",
		{ 1.0, 0.0, 1.0, 0.0 },
		DONT_CARE_Z,
		FLAG_NONE
	},

	{
		"any() function",
		NO_VERTEX_SHADER,
		"void main() { \n"
		"   bvec4 b1 = bvec4(false, false, true,  false); \n"
		"   bvec4 b2 = bvec4(false, false, false, false); \n"
		"   bool a1 = any(b1); \n"
		"   bool a2 = any(b2); \n"
		"   gl_FragColor.x = float(a1); \n"
		"   gl_FragColor.y = float(a2); \n"
		"   gl_FragColor.z = 0.0; \n"
		"   gl_FragColor.w = 0.0; \n"
		"} \n",
		{ 1.0, 0.0, 0.0, 0.0 },
		DONT_CARE_Z,
		FLAG_NONE
	},

	{
		"all() function",
		NO_VERTEX_SHADER,
		"void main() { \n"
		"   bvec4 b1 = bvec4(false, true, true, false); \n"
		"   bvec4 b2 = bvec4(true,  true, true, true ); \n"
		"   bool a1 = all(b1); \n"
		"   bool a2 = all(b2); \n"
		"   gl_FragColor.x = float(a1); \n"
		"   gl_FragColor.y = float(a2); \n"
		"   gl_FragColor.z = 0.0; \n"
		"   gl_FragColor.w = 0.0; \n"
		"} \n",
		{ 0.0, 1.0, 0.0, 0.0 },
		DONT_CARE_Z,
		FLAG_NONE
	},

	{
		"struct (1)",
		NO_VERTEX_SHADER,
                "struct s1 { \n"
                "  float f1; \n"
                "  vec4 v4; \n"
                "}; \n"
                "\n"
		"void main() { \n"
                "   s1 a, b; \n"
                "   a.v4 = vec4(0.25, 0.5, 0.75, 1.0); \n"
                "   a.f1 = 0.0; \n"
                "   b = a; \n"
                "   gl_FragColor = b.v4; \n"
		"} \n",
		{ 0.25, 0.5, 0.75, 1.0 },
		DONT_CARE_Z,
		FLAG_NONE
	},

	{
		"struct (2)",
		NO_VERTEX_SHADER,
                "struct s1 { \n"
                "  float f1; \n"
                "  vec4 v4; \n"
                "}; \n"
                "\n"
		"void main() { \n"
                "   s1 a[2]; \n"
                "   a[0].v4 = vec4(0.25, 0.5, 0.75, 1.0); \n"
                "   a[0].f1 = 0.0; \n"
                "   a[1] = a[0]; \n"
                "   gl_FragColor = a[1].v4; \n"
		"} \n",
		{ 0.25, 0.5, 0.75, 1.0 },
		DONT_CARE_Z,
		FLAG_NONE
	},

	{
		"struct (3)",
		NO_VERTEX_SHADER,
                "struct s1 { \n"
                "  float f1; \n"
                "  vec4 v4; \n"
                "}; \n"
                "\n"
		"void main() { \n"
                "   vec4 scale = vec4(0.5); \n"
                "   vec4 bias = vec4(0.1); \n"
                "   s1 a; \n"
                "   a.v4 = vec4(0.25, 0.5, 0.75, 1.0); \n"
                "   a.f1 = 0.0; \n"
                "   gl_FragColor = a.v4 * scale + bias; \n"
		"} \n",
		{ 0.225, 0.35, 0.475, 0.6 },
		DONT_CARE_Z,
		FLAG_NONE
	},

	{
		"struct (4)",
		NO_VERTEX_SHADER,
                "struct s1 { \n"
                "  float foo; \n"
                "  vec4 v4; \n"
                "}; \n"
                "struct s2 { \n"
                "  float bar; \n"
                "  s1 s; \n"
                "  float baz; \n"
                "}; \n"
                "\n"
		"void main() { \n"
                "   s2 a; \n"
                "   a.s.v4 = vec4(0.25, 0.5, 0.75, 1.0); \n"
                "   a.bar = 0.0; \n"
                "   a.baz = 0.0; \n"
                "   a.s.foo = 0.0; \n"
                "   gl_FragColor = a.s.v4; \n"
		"} \n",
		{ 0.25, 0.5, 0.75, 1.0 },
		DONT_CARE_Z,
		FLAG_NONE
	},

	// Preprocessor tests ================================================
	{
		"Preprocessor test (1)",
		NO_VERTEX_SHADER,
		"void main() { \n"
		"#if 0 \n"
		"   gl_FragColor = vec4(0.5); \n"
		"#else \n"
		"   gl_FragColor = vec4(0.3); \n"
		"#endif \n"
		"} \n",
		{ 0.3, 0.3, 0.3, 0.3 },
		DONT_CARE_Z,
		FLAG_NONE
	},

	{
		"Preprocessor test (2)",
		NO_VERTEX_SHADER,
		"void main() { \n"
		"#if 1 \n"
		"   gl_FragColor = vec4(0.5); \n"
		"#else \n"
		"   gl_FragColor = vec4(0.3); \n"
		"#endif \n"
		"} \n",
		{ 0.5, 0.5, 0.5, 0.5 },
		DONT_CARE_Z,
		FLAG_NONE
	},

	{
		"Preprocessor test (3)",
		NO_VERTEX_SHADER,
		"void main() { \n"
		"#define SYMBOL 3 \n"
		"#if SYMBOL == 3 \n"
		"   gl_FragColor = vec4(0.5); \n"
		"#else \n"
		"   gl_FragColor = vec4(0.3); \n"
		"#endif \n"
		"} \n",
		{ 0.5, 0.5, 0.5, 0.5 },
		DONT_CARE_Z,
		FLAG_NONE
	},

	// Illegal shaders ==================================================
	{
		"undefined variable",
		NO_VERTEX_SHADER,
		"void main() { \n"
		"   vec3 v = u; \n"
		"   gl_FragColor = vec4(0.5); \n"
		"} \n",
		{ 0.5, 0.5, 0.5, 0.5 },
		DONT_CARE_Z,
		FLAG_ILLEGAL_SHADER
	},

	{
		"if (boolean/scalar) check",
		NO_VERTEX_SHADER,
		"void main() { \n"
		"   vec3 v; \n"
		"   if (v) { \n"
		"   } \n"
		"   gl_FragColor = vec4(0.5); \n"
		"} \n",
		{ 0.5, 0.5, 0.5, 0.5 },
		DONT_CARE_Z,
		FLAG_ILLEGAL_SHADER
	},

	{
		"break with no loop",
		NO_VERTEX_SHADER,
		"void main() { \n"
		"   break; \n"
		"   gl_FragColor = vec4(0.5); \n"
		"} \n",
		{ 0.5, 0.5, 0.5, 0.5 },
		DONT_CARE_Z,
		FLAG_ILLEGAL_SHADER
	},

	{
		"continue with no loop",
		NO_VERTEX_SHADER,
		"void main() { \n"
		"   continue; \n"
		"   gl_FragColor = vec4(0.5); \n"
		"} \n",
		{ 0.5, 0.5, 0.5, 0.5 },
		DONT_CARE_Z,
		FLAG_ILLEGAL_SHADER
	},

	{
		"illegal assignment",
		NO_VERTEX_SHADER,
		"void main() { \n"
		"   float x = main; \n"
		"   gl_FragColor = vec4(0.5); \n"
		"} \n",
		{ 0.5, 0.5, 0.5, 0.5 },
		DONT_CARE_Z,
		FLAG_ILLEGAL_SHADER
	},

	{
		"syntax error check (1)",
		NO_VERTEX_SHADER,
		"void main() { \n"
		"   float x = ; \n"
		"   gl_FragColor = vec4(0.5); \n"
		"} \n",
		{ 0.5, 0.5, 0.5, 0.5 },
		DONT_CARE_Z,
		FLAG_ILLEGAL_SHADER
	},

	{
		"syntax error check (2)",
		NO_VERTEX_SHADER,
		"main() { \n"
		"   gl_FragColor = vec4(0.5); \n"
		"} \n",
		{ 0.5, 0.5, 0.5, 0.5 },
		DONT_CARE_Z,
		FLAG_ILLEGAL_SHADER
	},

	{
		"syntax error check (3)",
		NO_VERTEX_SHADER,
		"main() { \n"
		"   float x = 1.0 2.0; \n"
		"   gl_FragColor = vec4(0.5); \n"
		"} \n",
		{ 0.5, 0.5, 0.5, 0.5 },
		DONT_CARE_Z,
		FLAG_ILLEGAL_SHADER
	},

	// GLSL 1.20 tests ======================================================
	{
		"mat2x4 construct",
		NO_VERTEX_SHADER,
		"#version 120\n"
		"void main() { \n"
		"   mat2x4 m = mat2x4(0.1, 0.2, 0.3, 0.4, \n"
		"                     0.5, 0.6, 0.7, 0.8); \n"
		"   gl_FragColor = m[1]; \n"
		"} \n",
		{ 0.5, 0.6, 0.7, 0.8 },
		DONT_CARE_Z,
		FLAG_VERSION_1_20
	},
	{
		"mat4x2 construct",
		NO_VERTEX_SHADER,
		"#version 120\n"
		"void main() { \n"
		"   mat4x2 m = mat4x2(0.1, 0.2, \n"
		"                     0.3, 0.4, \n"
		"                     0.5, 0.6, \n"
		"                     0.7, 0.8); \n"
		"   gl_FragColor.xy = m[1]; \n"
		"   gl_FragColor.zw = m[2]; \n"
		"} \n",
		{ 0.3, 0.4, 0.5, 0.6 },
		DONT_CARE_Z,
		FLAG_VERSION_1_20
	},
	{
		"mat2x3 construct",
		NO_VERTEX_SHADER,
		"#version 120\n"
		"void main() { \n"
		"   mat2x3 m = mat2x3(0.1, 0.2, 0.3, \n"
		"                     0.4, 0.5, 0.6); \n"
		"   gl_FragColor.xyz = m[1]; \n"
		"   gl_FragColor.w = 1.0; \n"
		"} \n",
		{ 0.4, 0.5, 0.6, 1.0 },
		DONT_CARE_Z,
		FLAG_VERSION_1_20
	},
	{
		"mat3x2 construct",
		NO_VERTEX_SHADER,
		"#version 120\n"
		"void main() { \n"
		"   mat3x2 m = mat3x2(0.1, 0.2, \n"
		"                     0.3, 0.4, \n"
		"                     0.5, 0.6); \n"
		"   gl_FragColor.xy = m[1]; \n"
		"   gl_FragColor.zw = m[2]; \n"
		"} \n",
		{ 0.3, 0.4, 0.5, 0.6 },
		DONT_CARE_Z,
		FLAG_VERSION_1_20
	},
	{
		"mat4x3 construct",
		NO_VERTEX_SHADER,
		"#version 120\n"
		"void main() { \n"
		"   mat4x3 m = mat4x3(0.1, 0.2, 0.3, \n"
		"                     0.4, 0.5, 0.6, \n"
		"                     0.7, 0.8, 0.9, \n"
		"                     1.0, 0.0, 1.0); \n"
		"   gl_FragColor.xyz = m[1]; \n"
		"   gl_FragColor.w = 1.0; \n"
		"} \n",
		{ 0.4, 0.5, 0.6, 1.0 },
		DONT_CARE_Z,
		FLAG_VERSION_1_20
	},
	{
		"mat3x4 construct",
		NO_VERTEX_SHADER,
		"#version 120\n"
		"void main() { \n"
		"   mat3x4 m = mat3x4(0.1, 0.2, 0.3, 0.4, \n"
		"                     0.5, 0.6, 0.7, 0.8, \n"
		"                     0.9, 1.0, 0.0, 1.0);\n"
		"   gl_FragColor = m[1]; \n"
		"} \n",
		{ 0.5, 0.6, 0.7, 0.8 },
		DONT_CARE_Z,
		FLAG_VERSION_1_20
	},

	{
		"vec4 * mat3x4 multiply",
		NO_VERTEX_SHADER,
		"#version 120 \n"
		"void main() { \n"
		"   vec4 v = vec4(0.2, -0.2, 0.4, 0.1); \n"
		"   mat3x4 m = mat3x4(0.1, 0.2, 0.3, 0.4, \n"
		"                     0.5, 0.6, 0.7, 0.8, \n"
		"                     0.9, 1.0, 0.0, 1.0);\n"
		"   gl_FragColor.xyz = v * m; \n"
		"   gl_FragColor.w = 1.0; \n"
		"} \n",
		{ 0.2 * 0.1 + -0.2 * 0.2 + 0.4 * 0.3 + 0.1 * 0.4,
		  0.2 * 0.5 + -0.2 * 0.6 + 0.4 * 0.7 + 0.1 * 0.8,
		  0.2 * 0.9 + -0.2 * 1.0 + 0.4 * 0.0 + 0.1 * 1.0,
		  1.0 },
		DONT_CARE_Z,
		FLAG_VERSION_1_20
	},

	{
		"mat4x2 * vec4",
		NO_VERTEX_SHADER,
		"#version 120 \n"
		"void main() { \n"
		"   mat4x2 m = mat4x2(0.1, 0.2, \n"
		"                     0.3, 0.4, \n"
		"                     0.5, 0.6, \n"
		"                     0.7, 0.8); \n"
		"   vec4 v = vec4(0.9, 0.8, 0.7, 0.6); \n"
		"   gl_FragColor.xy = (m * v) * 0.5; \n"
		"   gl_FragColor.zw = vec2(0.0); \n"
		"} \n",
		{ (0.1 * 0.9 + 0.3 * 0.8 + 0.5 * 0.7 + 0.7 * 0.6) * 0.5,
		  (0.2 * 0.9 + 0.4 * 0.8 + 0.6 * 0.7 + 0.8 * 0.6) * 0.5,
		  0.0,
		  0.0
		},
		DONT_CARE_Z,
		FLAG_VERSION_1_20
	},

	{
		"mat4x2 * mat2x4",
		NO_VERTEX_SHADER,
		"#version 120 \n"
		"void main() { \n"
		"   mat4x2 m1 = mat4x2(0.1, 0.2, \n"
		"                      0.3, 0.4, \n"
		"                      0.5, 0.6, \n"
		"                      0.7, 0.8); \n"
		"   mat2x4 m2 = mat2x4(0.9, 0.8, 0.7, 0.6, \n"
		"                      0.5, 0.4, 0.3, 0.2); \n"
		"   mat2 m3 = m1 * m2; \n"
		"   vec4 v4; \n"
		"   v4.xy = m3[0]; \n"
		"   v4.zw = m3[1]; \n"
		"   gl_FragColor = v4 * 0.5; \n"
		"} \n",
		{ (0.1 * 0.9 + 0.3 * 0.8 + 0.5 * 0.7 + 0.7 * 0.6) * 0.5,
		  (0.2 * 0.9 + 0.4 * 0.8 + 0.6 * 0.7 + 0.8 * 0.6) * 0.5,
		  (0.1 * 0.5 + 0.3 * 0.4 + 0.5 * 0.3 + 0.7 * 0.2) * 0.5,
		  (0.2 * 0.5 + 0.4 * 0.4 + 0.6 * 0.3 + 0.8 * 0.2) * 0.5
		},
		DONT_CARE_Z,
		FLAG_VERSION_1_20
	},

	{
		"vec2 * mat4x2 multiply",
		NO_VERTEX_SHADER,
		"#version 120 \n"
		"void main() { \n"
		"   vec2 v = vec2(0.2, 0.5); \n"
		"   mat4x2 m = mat4x2(0.1, 0.2, \n"
		"                     0.3, 0.4, \n"
		"                     0.5, 0.6, \n"
		"                     0.7, 0.8); \n"
		"   gl_FragColor = v * m; \n"
		"} \n",
		{ 0.2 * 0.1 + 0.5 * 0.2,
		  0.2 * 0.3 + 0.5 * 0.4,
		  0.2 * 0.5 + 0.5 * 0.6,
		  0.2 * 0.7 + 0.5 * 0.8 },
		DONT_CARE_Z,
		FLAG_VERSION_1_20
	},
	{
		"vec3 * mat4x3 multiply",
		NO_VERTEX_SHADER,
		"#version 120 \n"
		"void main() { \n"
		"   vec3 v = vec3(0.2, 0.5, 0.1); \n"
		"   mat4x3 m = mat4x3(0.1, 0.2, 0.3, \n"
		"                     0.4, 0.5, 0.6, \n"
		"                     0.7, 0.8, 0.9, \n"
		"                     1.0, 0.1, 0.2); \n"
		"   gl_FragColor = v * m; \n"
		"} \n",
		{ 0.2 * 0.1 + 0.5 * 0.2 + 0.1 * 0.3,
		  0.2 * 0.4 + 0.5 * 0.5 + 0.1 * 0.6,
		  0.2 * 0.7 + 0.5 * 0.8 + 0.1 * 0.9,
		  0.2 * 1.0 + 0.5 * 0.1 + 0.1 * 0.2 },
		DONT_CARE_Z,
		FLAG_VERSION_1_20
	},

	{
		"uniform matrix 2x4",
		NO_VERTEX_SHADER,
		"#version 120 \n"
		"uniform mat2x4 uniformMat2x4; \n"
		"void main() { \n"
		"   gl_FragColor = uniformMat2x4[0]; \n"
		"} \n",
		{ 0.0, 0.1, 0.2, 0.3 },  // first column of 2x4 matrix
		DONT_CARE_Z,
		FLAG_VERSION_1_20
	},
	{
		"uniform matrix 2x4, transposed",
		NO_VERTEX_SHADER,
		"#version 120 \n"
		"uniform mat2x4 uniformMat2x4t; \n"
		"void main() { \n"
		"   gl_FragColor = uniformMat2x4t[0]; \n"
		"} \n",
		{ 0.0, 0.2, 0.4, 0.6 },  // first row of 4x2 matrix
		DONT_CARE_Z,
		FLAG_VERSION_1_20
	},
	{
		"uniform matrix 4x3",
		NO_VERTEX_SHADER,
		"#version 120 \n"
		"uniform mat4x3 uniformMat4x3; \n"
		"void main() { \n"
		"   gl_FragColor.xyz = uniformMat4x3[1]; \n"
		"   gl_FragColor.w = 1.0; \n"
		"} \n",
		{ 0.3, 0.4, 0.5, 1.0 },  // second column of 4x3 matrix
		DONT_CARE_Z,
		FLAG_VERSION_1_20
	},
	{
		"uniform matrix 4x3, transposed",
		NO_VERTEX_SHADER,
		"#version 120 \n"
		"uniform mat4x3 uniformMat4x3t; \n"
		"void main() { \n"
		"   gl_FragColor.xyz = uniformMat4x3t[1]; \n"
		"   gl_FragColor.w = 1.0; \n"
		"} \n",
		{ 0.1, 0.5, 0.9, 1.0 },
		DONT_CARE_Z,
		FLAG_VERSION_1_20
	},

	// Tests for GLSL 1.20 new array features
	{
		"GLSL 1.20 arrays",
		NO_VERTEX_SHADER,
		"#version 120 \n"
		"float [2] x; \n"
		"void main() { \n"
                "   x[0] = 1.0; \n"
                "   x[1] = 2.0; \n"
		"   gl_FragColor.x = x[0]; \n"
		"   gl_FragColor.y = 0.25 * x[1]; \n"
		"   gl_FragColor.z = 0.1 * (x[0] + x[1]); \n"
		"   gl_FragColor.w = 1.0; \n"
		"} \n",
		{ 1.0, 0.5, 0.3, 1.0 },
		DONT_CARE_Z,
		FLAG_VERSION_1_20
	},
	{
		"GLSL 1.20 array constructor 1",
		NO_VERTEX_SHADER,
		"#version 120 \n"
		"float [2] x = float[2](1.0, 2.0); \n"
		"void main() { \n"
		"   gl_FragColor.x = x[0]; \n"
		"   gl_FragColor.y = 0.25 * x[1]; \n"
		"   gl_FragColor.z = 0.1 * (x[0] + x[1]); \n"
		"   gl_FragColor.w = 1.0; \n"
		"} \n",
		{ 1.0, 0.5, 0.3, 1.0 },
		DONT_CARE_Z,
		FLAG_VERSION_1_20
	},
	{
		"GLSL 1.20 array constructor 2",
		NO_VERTEX_SHADER,
		"#version 120 \n"
		"vec4 [2] colors = vec4[2](vec4(0.5, 0.4, 0.3, 0.2), \n"
                "                          vec4(0.7, 0.8, 0.9, 1.0)); \n"
		"void main() { \n"
		"   gl_FragColor = colors[1]; \n"
		"} \n",
		{ 0.7, 0.8, 0.9, 1.0 },
		DONT_CARE_Z,
		FLAG_VERSION_1_20
	},
	{
		"GLSL 1.20 const array constructor 1",
		NO_VERTEX_SHADER,
		"#version 120 \n"
		"const float [2] x = float[2](1.0, 2.0); \n"
		"void main() { \n"
		"   gl_FragColor.x = x[0]; \n"
		"   gl_FragColor.y = 0.25 * x[1]; \n"
		"   gl_FragColor.z = 0.1 * (x[0] + x[1]); \n"
		"   gl_FragColor.w = 1.0; \n"
		"} \n",
		{ 1.0, 0.5, 0.3, 1.0 },
		DONT_CARE_Z,
		FLAG_VERSION_1_20
	},
	{
		"GLSL 1.20 const array constructor 2",
		NO_VERTEX_SHADER,
		"#version 120 \n"
		"const vec4 [2] colors = vec4[2](vec4(0.5, 0.4, 0.3, 0.2), \n"
                "                                vec4(0.7, 0.8, 0.9, 1.0)); \n"
		"void main() { \n"
		"   gl_FragColor = colors[1]; \n"
		"} \n",
		{ 0.7, 0.8, 0.9, 1.0 },
		DONT_CARE_Z,
		FLAG_VERSION_1_20
	},
	{
		"GLSL 1.20 uniform array constructor",
		NO_VERTEX_SHADER,
		"#version 120 \n"
		"uniform float [2] x = float[2](1.0, 2.0); \n"
		"void main() { \n"
		"   gl_FragColor.x = x[0]; \n"
		"   gl_FragColor.y = 0.25 * x[1]; \n"
		"   gl_FragColor.z = 0.1 * (x[0] + x[1]); \n"
		"   gl_FragColor.w = 1.0; \n"
		"} \n",
		{ 1.0, 0.5, 0.3, 1.0 },
		DONT_CARE_Z,
		FLAG_VERSION_1_20
	},
	{
		"GLSL 1.20 array.length()",
		NO_VERTEX_SHADER,
		"#version 120 \n"
		"const float [2] x = float[2](1.0, 2.0); \n"
		"void main() { \n"
                "   int l = x.length(); \n"
		"   gl_FragColor = vec4(l * 0.25); \n"
		"} \n",
		{ 0.5, 0.5, 0.5, 0.5 },
		DONT_CARE_Z,
		FLAG_VERSION_1_20
	},
	{
		"GLSL 1.20 array error check",
		NO_VERTEX_SHADER,
		"#version 120 \n"
                "// Note array size disagreement here: \n"
		"const float [2] x = float[3](1.0, 2.0); \n"
		"void main() { \n"
		"   gl_FragColor = vec4(1); \n"
		"} \n",
		{ 1.0, 1.0, 1.0, 1.0 },
		DONT_CARE_Z,
		FLAG_VERSION_1_20 | FLAG_ILLEGAL_SHADER
	},

	// Other new GLSL 1.20 features (just parse/compile tests)
	{
		"GLSL 1.20 precision qualifiers",
		NO_VERTEX_SHADER,
		"#version 120 \n"
		"highp float f1; \n"
		"mediump float f2; \n"
		"lowp float f3; \n"
		"precision mediump float; \n"
		"precision lowp int; \n"
		"precision highp float; \n"
		"void main() { \n"
		"   gl_FragColor = vec4(1); \n"
		"} \n",
		{ 1.0, 1.0, 1.0, 1.0 },
		DONT_CARE_Z,
		FLAG_VERSION_1_20
	},
	{
		"GLSL 1.20 invariant, centroid qualifiers",
		NO_VERTEX_SHADER,
		"#version 120 \n"
		"invariant varying vec4 v1; \n"
		"centroid varying vec4 v2; \n"
		"invariant centroid varying vec4 v3; \n"
		"varying vec4 v4; \n"
		"invariant v4; \n"
		"void main() { \n"
		"   gl_FragColor = vec4(1); \n"
		"} \n",
		{ 1.0, 1.0, 1.0, 1.0 },
		DONT_CARE_Z,
		FLAG_VERSION_1_20
	},

	// Illegal link test ==================================================
	{
		"gl_Position not written check",
		"void main() { \n"
		"   gl_FrontColor = vec4(0.3); \n"
		"} \n",
		NO_FRAGMENT_SHADER,
		{ 0.5, 0.5, 0.5, 0.5 },
		DONT_CARE_Z,
		FLAG_ILLEGAL_LINK
	},

	{
		"varying var mismatch",
		// vert shader:
		"varying vec4 foo; \n"
		"void main() { \n"
		"   foo = gl_Color; \n"
		"   gl_Position = ftransform(); \n"
		"} \n",
		// frag shader:
		"varying vec4 bar; \n"
		"void main() { \n"
		"   gl_FragColor = bar; \n"
		"} \n",
		{ 0.0, 0.0, 0.0, 0.0 },
		DONT_CARE_Z,
		FLAG_ILLEGAL_LINK
	},

	{
		"varying read but not written",
		// vert shader:
		"varying vec4 foo; \n"
		"void main() { \n"
		"   gl_Position = ftransform(); \n"
		"} \n",
		// frag shader:
		"varying vec4 foo; \n"
		"void main() { \n"
		"   gl_FragColor = foo; \n"
		"} \n",
		{ 0.0, 0.0, 0.0, 0.0 },
		DONT_CARE_Z,
		FLAG_ILLEGAL_LINK
	},

	{
		"texcoord varying",
                // Does the linker correctly recognize that texcoord[1] is
                // written by the vertex shader and read by the fragment shader?
		// vert shader:
		"void main() { \n"
                "   int i = 1; \n"
                "   gl_TexCoord[i] = vec4(0.5, 0, 0, 0); \n"
		"   gl_Position = ftransform(); \n"
		"} \n",
		// frag shader:
		"void main() { \n"
		"   gl_FragColor = gl_TexCoord[1]; \n"
		"} \n",
		{ 0.5, 0.0, 0.0, 0.0 },
		DONT_CARE_Z,
		FLAG_NONE
	},

	{ NULL, NULL, NULL, {0,0,0,0}, 0, FLAG_NONE } // end of list sentinal
};



// Get ptrs to 2.0 API functions.
bool
GLSLTest::getFunctions(void)
{
	glAttachShader_func = (PFNGLATTACHSHADERPROC) GLUtils::getProcAddress("glAttachShader");
	if (!glAttachShader_func)
		return false;
	glBindAttribLocation_func = (PFNGLBINDATTRIBLOCATIONPROC) GLUtils::getProcAddress("glBindAttribLocation");
	if (!glBindAttribLocation_func)
		return false;
	glCompileShader_func = (PFNGLCOMPILESHADERPROC) GLUtils::getProcAddress("glCompileShader");
	if (!glCompileShader_func)
		return false;
	glCreateProgram_func = (PFNGLCREATEPROGRAMPROC) GLUtils::getProcAddress("glCreateProgram");
	if (!glCreateProgram_func)
		return false;
	glCreateShader_func = (PFNGLCREATESHADERPROC) GLUtils::getProcAddress("glCreateShader");
	if (!glCreateShader_func)
		return false;
	glDeleteProgram_func = (PFNGLDELETEPROGRAMPROC) GLUtils::getProcAddress("glDeleteProgram");
	if (!glDeleteProgram_func)
		return false;
	glDeleteShader_func = (PFNGLDELETESHADERPROC) GLUtils::getProcAddress("glDeleteShader");
	if (!glDeleteShader_func)
		return false;
	glGetAttachedShaders_func = (PFNGLGETATTACHEDSHADERSPROC) GLUtils::getProcAddress("glGetAttachedShaders");
	if (!glGetAttachedShaders_func)
		return false;
	glGetAttribLocation_func = (PFNGLGETATTRIBLOCATIONPROC) GLUtils::getProcAddress("glGetAttribLocation");
	if (!glGetAttribLocation_func)
		return false;
	glGetProgramInfoLog_func = (PFNGLGETPROGRAMINFOLOGPROC) GLUtils::getProcAddress("glGetProgramInfoLog");
	if (!glGetProgramInfoLog_func)
		return false;
	glGetShaderInfoLog_func = (PFNGLGETSHADERINFOLOGPROC) GLUtils::getProcAddress("glGetShaderInfoLog");
	if (!glGetShaderInfoLog_func)
		return false;
	glGetProgramiv_func = (PFNGLGETPROGRAMIVPROC) GLUtils::getProcAddress("glGetProgramiv");
	if (!glGetProgramiv_func)
		return false;
	glGetShaderiv_func = (PFNGLGETSHADERIVPROC) GLUtils::getProcAddress("glGetShaderiv");
	if (!glGetShaderiv_func)
		return false;
	glGetShaderSource_func = (PFNGLGETSHADERSOURCEPROC) GLUtils::getProcAddress("glGetShaderSource");
	if (!glGetShaderSource_func)
		return false;
	glGetUniformLocation_func = (PFNGLGETUNIFORMLOCATIONPROC) GLUtils::getProcAddress("glGetUniformLocation");
	if (!glGetUniformLocation_func)
		return false;
	glGetUniformfv_func = (PFNGLGETUNIFORMFVPROC) GLUtils::getProcAddress("glGetUniformfv");
	if (!glGetUniformfv_func)
		return false;
	glIsProgram_func = (PFNGLISPROGRAMPROC) GLUtils::getProcAddress("glIsProgram");
	if (!glIsProgram_func)
		return false;
	glIsShader_func = (PFNGLISSHADERPROC) GLUtils::getProcAddress("glIsShader");
	if (!glIsShader_func)
		return false;
	glLinkProgram_func = (PFNGLLINKPROGRAMPROC) GLUtils::getProcAddress("glLinkProgram");
	if (!glLinkProgram_func)
		return false;
	glShaderSource_func = (PFNGLSHADERSOURCEPROC) GLUtils::getProcAddress("glShaderSource");
	if (!glShaderSource_func)
		return false;
	glUniform1i_func = (PFNGLUNIFORM1IPROC) GLUtils::getProcAddress("glUniform1i");
	if (!glUniform1i_func)
		return false;
	glUniform1fv_func = (PFNGLUNIFORM1FVPROC) GLUtils::getProcAddress("glUniform1fv");
	if (!glUniform1fv_func)
		return false;
	glUniform2fv_func = (PFNGLUNIFORM2FVPROC) GLUtils::getProcAddress("glUniform2fv");
	if (!glUniform2fv_func)
		return false;
	glUniform3fv_func = (PFNGLUNIFORM3FVPROC) GLUtils::getProcAddress("glUniform3fv");
	if (!glUniform3fv_func)
		return false;
	glUniform4fv_func = (PFNGLUNIFORM3FVPROC) GLUtils::getProcAddress("glUniform4fv");
	if (!glUniform4fv_func)
		return false;
	glUniformMatrix2fv_func = (PFNGLUNIFORMMATRIX2FVPROC) GLUtils::getProcAddress("glUniformMatrix2fv");
	if (!glUniformMatrix2fv_func)
		return false;
	glUniformMatrix3fv_func = (PFNGLUNIFORMMATRIX3FVPROC) GLUtils::getProcAddress("glUniformMatrix3fv");
	if (!glUniformMatrix3fv_func)
		return false;
	glUniformMatrix4fv_func = (PFNGLUNIFORMMATRIX4FVPROC) GLUtils::getProcAddress("glUniformMatrix4fv");
	if (!glUniformMatrix4fv_func)
		return false;
	glUseProgram_func = (PFNGLUSEPROGRAMPROC) GLUtils::getProcAddress("glUseProgram");
	if (!glUseProgram_func)
		return false;
	glVertexAttrib1f_func = (PFNGLVERTEXATTRIB1FPROC) GLUtils::getProcAddress("glVertexAttrib1f");
	if (!glVertexAttrib1f_func)
		return false;
	glVertexAttrib2f_func = (PFNGLVERTEXATTRIB2FPROC) GLUtils::getProcAddress("glVertexAttrib2f");
	if (!glVertexAttrib2f_func)
		return false;
	glVertexAttrib3f_func = (PFNGLVERTEXATTRIB3FPROC) GLUtils::getProcAddress("glVertexAttrib3f");
	if (!glVertexAttrib3f_func)
		return false;
	glVertexAttrib4f_func = (PFNGLVERTEXATTRIB4FPROC) GLUtils::getProcAddress("glVertexAttrib4f");
	if (!glVertexAttrib4f_func)
		return false;

	/* 2.1 */
	glUniformMatrix2x4fv_func = (PFNGLUNIFORMMATRIX2X4FVPROC) GLUtils::getProcAddress("glUniformMatrix2x4fv");
	if (!glUniformMatrix2x4fv_func)
		return false;
	glUniformMatrix4x3fv_func = (PFNGLUNIFORMMATRIX4X3FVPROC) GLUtils::getProcAddress("glUniformMatrix4x3fv");
	if (!glUniformMatrix4x3fv_func)
		return false;

	return true;
}


void
GLSLTest::setupTextures(void)
{
	GLubyte teximage0[16][16][4];
	GLubyte teximage1[8][8][4];
	GLubyte teximage2[4][4][4];
	GLubyte teximage3D[16][16][16][4];
	GLfloat teximageZ[16][16];
	GLint i, j, k;
	GLuint obj1D, obj2D, obj3D, objZ;

	glGenTextures(1, &obj1D);
	glGenTextures(1, &obj2D);
	glGenTextures(1, &obj3D);
	glGenTextures(1, &objZ);

	glActiveTexture(GL_TEXTURE0);

	//
	// 2D texture, w/ mipmap
	//
	glBindTexture(GL_TEXTURE_2D, obj2D);
	//  +-------+-------+
	//  | blue  | white |
	//  +-------+-------+
	//  | red   | green |
	//  +-------+-------+
	for (i = 0; i < 16; i++) {
		for (j = 0; j < 16; j++) {
			if (i < 8) {
				// bottom half
				if (j < 8) {
					// red
					teximage0[i][j][0] = 255;
					teximage0[i][j][1] = 0;
					teximage0[i][j][2] = 0;
					teximage0[i][j][3] = 255;
				}
				else {
					// green
					teximage0[i][j][0] = 0;
					teximage0[i][j][1] = 255;
					teximage0[i][j][2] = 0;
					teximage0[i][j][3] = 255;
				}
			}
			else {
				// top half
				if (j < 8) {
					// blue
					teximage0[i][j][0] = 0;
					teximage0[i][j][1] = 0;
					teximage0[i][j][2] = 255;
					teximage0[i][j][3] = 255;
				}
				else {
					// white
					teximage0[i][j][0] = 255;
					teximage0[i][j][1] = 255;
					teximage0[i][j][2] = 255;
					teximage0[i][j][3] = 255;
				}
			}
		}
	}
	glTexImage2D(GL_TEXTURE_2D, 0, GL_RGBA, 16, 16, 0,
		     GL_RGBA, GL_UNSIGNED_BYTE, teximage0);

	// level 1: same colors, half intensity
	for (i = 0; i < 8; i++) {
		for (j = 0; j < 8; j++) {
			teximage1[i][j][0] = teximage0[i*2][j*2][0] / 2;
			teximage1[i][j][1] = teximage0[i*2][j*2][1] / 2;
			teximage1[i][j][2] = teximage0[i*2][j*2][2] / 2;
			teximage1[i][j][3] = teximage0[i*2][j*2][3] / 2;
		}
	}
	glTexImage2D(GL_TEXTURE_2D, 1, GL_RGBA, 8, 8, 0,
		     GL_RGBA, GL_UNSIGNED_BYTE, teximage1);

	// level 2: 1/4 intensity
	for (i = 0; i < 4; i++) {
		for (j = 0; j < 4; j++) {
			teximage2[i][j][0] = teximage0[i*4][j*4][0] / 4;
			teximage2[i][j][1] = teximage0[i*4][j*4][1] / 4;
			teximage2[i][j][2] = teximage0[i*4][j*4][2] / 4;
			teximage2[i][j][3] = teximage0[i*4][j*4][3] / 4;
		}
	}
	glTexImage2D(GL_TEXTURE_2D, 2, GL_RGBA, 4, 4, 0,
		     GL_RGBA, GL_UNSIGNED_BYTE, teximage2);

	// level 3, 4: don't care
	glTexImage2D(GL_TEXTURE_2D, 3, GL_RGBA, 2, 2, 0,
		     GL_RGBA, GL_UNSIGNED_BYTE, teximage0);
	glTexImage2D(GL_TEXTURE_2D, 4, GL_RGBA, 1, 1, 0,
		     GL_RGBA, GL_UNSIGNED_BYTE, teximage0);


	glTexParameteri(GL_TEXTURE_2D, GL_TEXTURE_MIN_FILTER, GL_NEAREST_MIPMAP_NEAREST);
	glTexParameteri(GL_TEXTURE_2D, GL_TEXTURE_MAG_FILTER, GL_NEAREST);

	//
	// 1D texture: just bottom row of the 2D texture
	//
	glBindTexture(GL_TEXTURE_1D, obj1D);
	glTexImage1D(GL_TEXTURE_1D, 0, GL_RGBA, 16, 0,
		     GL_RGBA, GL_UNSIGNED_BYTE, teximage0);

	glTexParameteri(GL_TEXTURE_1D, GL_TEXTURE_MIN_FILTER, GL_NEAREST);
	glTexParameteri(GL_TEXTURE_1D, GL_TEXTURE_MAG_FILTER, GL_NEAREST);

	//
	// 3D texture: 2D texture, depth = 1
	//
	for (i = 0; i < 16; i++) {
		for (j = 0; j < 16; j++) {
			for (k = 0; k < 16; k++) {
				if (i < 8) {
					teximage3D[i][j][k][0] = teximage0[j][k][0];
					teximage3D[i][j][k][1] = teximage0[j][k][1];
					teximage3D[i][j][k][2] = teximage0[j][k][2];
					teximage3D[i][j][k][3] = teximage0[j][k][3];
				}
				else {
					// back half: half intensity
					teximage3D[i][j][k][0] = teximage0[j][k][0] / 2;
					teximage3D[i][j][k][1] = teximage0[j][k][1] / 2;
					teximage3D[i][j][k][2] = teximage0[j][k][2] / 2;
					teximage3D[i][j][k][3] = teximage0[j][k][3] / 2;
				}
			}
		}
	}
	glBindTexture(GL_TEXTURE_3D, obj3D);
	glTexImage3D(GL_TEXTURE_3D, 0, GL_RGBA, 16, 16, 16, 0,
		     GL_RGBA, GL_UNSIGNED_BYTE, teximage3D);

	glTexParameteri(GL_TEXTURE_3D, GL_TEXTURE_MIN_FILTER, GL_NEAREST);
	glTexParameteri(GL_TEXTURE_3D, GL_TEXTURE_MAG_FILTER, GL_NEAREST);

	//
	// 2D GL_DEPTH_COMPONENT texture (for shadow sampler tests)
	//
	for (i = 0; i < 16; i++) {
		for (j = 0; j < 16; j++) {
			if (j < 8)
				teximageZ[i][j] = 0.25;
			else
				teximageZ[i][j] = 0.75;
		}
	}
	glActiveTexture(GL_TEXTURE1); // NOTE: Unit 1
	glBindTexture(GL_TEXTURE_2D, objZ);
	glTexImage2D(GL_TEXTURE_2D, 0, GL_DEPTH_COMPONENT, 16, 16, 0,
		     GL_DEPTH_COMPONENT, GL_FLOAT, teximageZ);
	glTexParameteri(GL_TEXTURE_2D, GL_TEXTURE_MIN_FILTER, GL_NEAREST);
	glTexParameteri(GL_TEXTURE_2D, GL_TEXTURE_MAG_FILTER, GL_NEAREST);
	glTexParameteri(GL_TEXTURE_2D, GL_TEXTURE_COMPARE_MODE_ARB,
					GL_COMPARE_R_TO_TEXTURE_ARB);
	
	glActiveTexture(GL_TEXTURE0);
}


void
GLSLTest::setupTextureMatrix1(void)
{
	// This matrix is used by some of the general matrix tests
	static const GLfloat m[16] = {
		1.0, 0.5, 0.6, 0.0,  // col 0
		0.0, 1.0, 0.0, 0.7,  // col 1
		0.0, 0.0, 1.0, 0.8,  // col 2
		0.1, 0.2, 0.3, 1.0   // col 3
	};
	glMatrixMode(GL_TEXTURE);
	glActiveTexture(GL_TEXTURE1);
	glLoadMatrixf(m);
	glActiveTexture(GL_TEXTURE0);
	glMatrixMode(GL_MODELVIEW);
}


bool
GLSLTest::setup(void)
{
	// check GLSL version
#ifdef GL_SHADING_LANGUAGE_VERSION
	const char *glslVersion = (const char *) glGetString(GL_SHADING_LANGUAGE_VERSION);
#else
	const char *glslVersion = NULL;
#endif
	if (!glslVersion || glslVersion[0] != '1') {
		env->log << "GLSL 1.x not supported\n";
		return false;
	}
<<<<<<< HEAD

	// check GLSL version
#ifdef GL_SHADING_LANGUAGE_VERSION
	const char *glslVersion = (const char *) glGetString(GL_SHADING_LANGUAGE_VERSION);
#else
	const char *glslVersion = NULL;
#endif
	if (!glslVersion || glslVersion[0] != '1') {
		env->log << "GLSL 1.x not supported\n";
		return false;
	}
	glsl_120 = (verString[2] >= '2');
=======
	glsl_120 = (glslVersion[2] >= '2');
>>>>>>> aa7c71fa

	if (!getFunctions()) {
		env->log << "Unable to get pointer to an OpenGL 2.0 API function\n";
		return false;
	}

	setupTextures();
	setupTextureMatrix1();

	// load program inputs
	glColor4fv(PrimaryColor);
	glSecondaryColor3fv(SecondaryColor);

	// other GL state
	glMaterialfv(GL_FRONT_AND_BACK, GL_AMBIENT, Ambient);
	glLightfv(GL_LIGHT0, GL_DIFFUSE, LightDiffuse);
	glMaterialfv(GL_FRONT_AND_BACK, GL_DIFFUSE, MatDiffuse);
	glPointSize(PSIZE);
	glPointParameterf(GL_POINT_SIZE_MIN, PSIZE_MIN);
	glPointParameterf(GL_POINT_SIZE_MAX, PSIZE_MAX);
	glPointParameterf(GL_POINT_FADE_THRESHOLD_SIZE, PSIZE_THRESH);
	glPointParameterfv(GL_POINT_DISTANCE_ATTENUATION, PointAtten);
	glFogf(GL_FOG_START, FOG_START);
	glFogf(GL_FOG_END, FOG_END);
	glFogfv(GL_FOG_COLOR, FogColor);

	GLenum err = glGetError();
	assert(!err);  // should be OK

	// setup vertex transform (we'll draw a quad in middle of window)
	glMatrixMode(GL_PROJECTION);
	glLoadIdentity();
	glOrtho(-4.0, 4.0, -4.0, 4.0, 0.0, 1.0);
	glMatrixMode(GL_MODELVIEW);
	glLoadIdentity();
	glDrawBuffer(GL_FRONT);
	glReadBuffer(GL_FRONT); 

	// compute error tolerances (may need fine-tuning)
	int bufferBits[5];
	glGetIntegerv(GL_RED_BITS, &bufferBits[0]);
	glGetIntegerv(GL_GREEN_BITS, &bufferBits[1]);
	glGetIntegerv(GL_BLUE_BITS, &bufferBits[2]);
	glGetIntegerv(GL_ALPHA_BITS, &bufferBits[3]);
	glGetIntegerv(GL_DEPTH_BITS, &bufferBits[4]);

	tolerance[0] = 2.0 / (1 << bufferBits[0]);
	tolerance[1] = 2.0 / (1 << bufferBits[1]);
	tolerance[2] = 2.0 / (1 << bufferBits[2]);
	if (bufferBits[3])
		tolerance[3] = 2.0 / (1 << bufferBits[3]);
	else
		tolerance[3] = 1.0;
	if (bufferBits[4])
		tolerance[4] = 16.0 / (1 << bufferBits[4]);
	else
		tolerance[4] = 1.0;

	// Some tests request a looser tolerance:
	// XXX a factor of 4 may be too much...
	for (int i = 0; i < 5; i++)
		looseTolerance[i] = 4.0 * tolerance[i];

	return true;
}


void
GLSLTest::reportFailure(const char *programName,
				   const GLfloat expectedColor[4],
				   const GLfloat actualColor[4] ) const
{
	env->log << "FAILURE:\n";
	env->log << "  Shader test: " << programName << "\n";
	env->log << "  Expected color: ";
	env->log << expectedColor[0] << ", ";
	env->log << expectedColor[1] << ", ";
	env->log << expectedColor[2] << ", ";
	env->log << expectedColor[3] << "\n";
	env->log << "  Observed color: ";
	env->log << actualColor[0] << ", ";
	env->log << actualColor[1] << ", ";
	env->log << actualColor[2] << ", ";
	env->log << actualColor[3] << "\n";
}

void
GLSLTest::reportZFailure(const char *programName,
				  GLfloat expectedZ, GLfloat actualZ) const
{
	env->log << "FAILURE:\n";
	env->log << "  Shader test: " << programName << "\n";
	env->log << "  Expected Z: " << expectedZ << "\n";
	env->log << "  Observed Z: " << actualZ << "\n";
}


// Compare actual and expected colors
bool
GLSLTest::equalColors(const GLfloat act[4], const GLfloat exp[4], int flags) const
{
	const GLfloat *tol;
	if (flags & FLAG_LOOSE)
		tol = looseTolerance;
	else
		tol = tolerance;
	if ((fabsf(act[0] - exp[0]) > tol[0]) ||
	    (fabsf(act[1] - exp[1]) > tol[1]) ||
	    (fabsf(act[2] - exp[2]) > tol[2]) ||
	    (fabsf(act[3] - exp[3]) > tol[3]))
		return false;
	else
		return true;
}


bool
GLSLTest::equalDepth(GLfloat z0, GLfloat z1) const
{
	if (fabsf(z0 - z1) > tolerance[4])
		return false;
	else
		return true;
}


GLuint
GLSLTest::loadAndCompileShader(GLenum target, const char *str)
{
	GLuint shader;
	shader = glCreateShader_func(target);
	glShaderSource_func(shader, 1,
			    (const GLchar **) &str, NULL);
	glCompileShader_func(shader);
	return shader;
}


// Check the compile status of the just compiled shader.
// If the outcome is unexpected, report an error.
bool
GLSLTest::checkCompileStatus(GLenum target, GLuint shader,
			     const ShaderProgram &p)
{
	GLint stat;
	GLchar infoLog[1000];
	GLsizei len;

	glGetShaderiv_func(shader, GL_COMPILE_STATUS, &stat);
	if (!stat) {
		glGetShaderInfoLog_func(shader, 1000, &len, infoLog);
		// env->log << infoLog << "\n";
	}

	if (!stat && (p.flags & FLAG_ILLEGAL_SHADER) == 0) {
		// this _should_ have compiled
		env->log << "FAILURE:\n";
		env->log << "  Shader test: " << p.name << "\n";
		if (target == GL_FRAGMENT_SHADER)
			env->log << "Fragment shader did not compile:\n";
		else
			env->log << "Vertex shader did not compile:\n";
		env->log << infoLog;
		return false;
	}
	else if (stat && (p.flags & FLAG_ILLEGAL_SHADER)) {
		// this should _not_ have compiled!
		env->log << "FAILURE:\n";
		env->log << "  Shader test: " << p.name << "\n";
		env->log << "  Shader should not have compiled, but it did.\n";
		return false;
	}
	return true;
}


bool
GLSLTest::testProgram(const ShaderProgram &p)
{
	static const GLfloat uniformMatrix[16] = {
		1.0, 0.1, 0.2, 0.3,  // col 0
		0.0, 1.0, 0.0, 0.4,  // col 1
		0.0, 1.0, 1.0, 0.5,  // col 2
		0.6, 0.7, 0.8, 1.0   // col 3
	};
	static const GLfloat uniformMatrix2x4[8] = {
		0.0, 0.1, 0.2, 0.3,  // col 0
		0.4, 0.5, 0.6, 0.7   // col 1
	};
	static const GLfloat uniformMatrix4x3[12] = {
		0.0, 0.1, 0.2,  // col 0
		0.3, 0.4, 0.5,  // col 1
		0.6, 0.7, 0.8,  // col 2
		0.9, 1.0, 0.0   // col 3
	};
	const GLfloat r = 0.62; // XXX draw 16x16 pixel quad
	GLuint fragShader = 0, vertShader = 0, program = 0;
	GLint u1, utex1d, utex2d, utex3d, utexZ, umat4, umat4t;
	GLint umat2x4, umat2x4t, umat4x3, umat4x3t;
	bool retVal = false;

	if (p.fragShaderString) {
		fragShader = loadAndCompileShader(GL_FRAGMENT_SHADER,
						  p.fragShaderString);
		if (!checkCompileStatus(GL_FRAGMENT_SHADER, fragShader, p)) {
			retVal = false;
			goto cleanup;
		}
	}
	if (p.vertShaderString) {
		vertShader = loadAndCompileShader(GL_VERTEX_SHADER,
						  p.vertShaderString);
		if (!checkCompileStatus(GL_VERTEX_SHADER, vertShader, p)) {
			retVal = false;
			goto cleanup;
		}
	}
	if (!fragShader && !vertShader) {
		// must have had a compilation errror
		retVal = false;
		goto cleanup;
	}

	if (p.flags & FLAG_ILLEGAL_SHADER) {
		// don't render/test
		retVal = true;
		goto cleanup;
	}

	program = glCreateProgram_func();
	if (fragShader)
		glAttachShader_func(program, fragShader);
	if (vertShader)
		glAttachShader_func(program, vertShader);
	glLinkProgram_func(program);

	// check link
	{
		GLint stat;
		glGetProgramiv_func(program, GL_LINK_STATUS, &stat);
		if (!stat) {
			if (p.flags & FLAG_ILLEGAL_LINK) {
				// this is the expected outcome
				retVal = true;
				goto cleanup;
			}
			else {
				GLchar log[1000];
				GLsizei len;
				glGetProgramInfoLog_func(program, 1000, &len, log);
				env->log << "FAILURE:\n";
				env->log << "  Shader test: " << p.name << "\n";
				env->log << "  Link error: ";
				env->log << log;
				retVal = false;
				goto cleanup;
			}
		}
		else {
			// link successful
			if (p.flags & FLAG_ILLEGAL_LINK) {
				// the shaders should _not_ have linked
				env->log << "FAILURE:\n";
				env->log << "  Shader test: " << p.name << "\n";
				env->log << "  Program linked, but shouldn't have.\n";
				retVal = false;
				goto cleanup;
			}
		}
	}

	glUseProgram_func(program);

        if (p.flags & FLAG_VERTEX_TEXTURE) {
		// check if vertex texture units are available
		GLint n;
		glGetIntegerv(GL_MAX_VERTEX_TEXTURE_IMAGE_UNITS_ARB, &n);
		if (n == 0) {
			// can't run the test
			retVal = true;
			goto cleanup;
		}
        }

	// load uniform vars
	u1 = glGetUniformLocation_func(program, "uniform1");
	if (u1 >= 0)
		glUniform4fv_func(u1, 1, Uniform1);

	utex1d = glGetUniformLocation_func(program, "tex1d");
	if (utex1d >= 0)
		glUniform1i_func(utex1d, 0);  // bind to tex unit 0

	utex2d = glGetUniformLocation_func(program, "tex2d");
	if (utex2d >= 0)
		glUniform1i_func(utex2d, 0);  // bind to tex unit 0

	utex3d = glGetUniformLocation_func(program, "tex3d");
	if (utex3d >= 0)
		glUniform1i_func(utex3d, 0);  // bind to tex unit 0

	utexZ = glGetUniformLocation_func(program, "texZ");
	if (utexZ >= 0)
		glUniform1i_func(utexZ, 1);  // bind to tex unit 1

	umat4 = glGetUniformLocation_func(program, "uniformMat4");
	if (umat4 >= 0)
		glUniformMatrix4fv_func(umat4, 1, GL_FALSE, uniformMatrix);

	umat4t = glGetUniformLocation_func(program, "uniformMat4t");
	if (umat4t >= 0)
		glUniformMatrix4fv_func(umat4t, 1, GL_TRUE, uniformMatrix);

	umat2x4 = glGetUniformLocation_func(program, "uniformMat2x4");
	if (umat2x4 >= 0)
		glUniformMatrix2x4fv_func(umat2x4, 1, GL_FALSE, uniformMatrix2x4);

	umat2x4t = glGetUniformLocation_func(program, "uniformMat2x4t");
	if (umat2x4t >= 0)
		glUniformMatrix2x4fv_func(umat2x4t, 1, GL_TRUE, uniformMatrix2x4);

	umat4x3 = glGetUniformLocation_func(program, "uniformMat4x3");
	if (umat4x3 >= 0)
		glUniformMatrix4x3fv_func(umat4x3, 1, GL_FALSE, uniformMatrix4x3);

	umat4x3t = glGetUniformLocation_func(program, "uniformMat4x3t");
	if (umat4x3t >= 0)
		glUniformMatrix4x3fv_func(umat4x3t, 1, GL_TRUE, uniformMatrix4x3);


	// to avoid potential issue with undefined result.depth.z
	if (p.expectedZ == DONT_CARE_Z)
		glDisable(GL_DEPTH_TEST);
	else
		glEnable(GL_DEPTH_TEST);

	glClear(GL_COLOR_BUFFER_BIT | GL_DEPTH_BUFFER_BIT);
	if (p.flags & FLAG_WINDING_CW) {
		/* Clockwise */
		glBegin(GL_POLYGON);
		glTexCoord2f(0, 0);  glVertex2f(-r, -r);
		glTexCoord2f(0, 1);  glVertex2f(-r,  r);
		glTexCoord2f(1, 1);  glVertex2f( r,  r);
		glTexCoord2f(1, 0);  glVertex2f( r, -r);
		glEnd();
	}
	else {
		/* Counter Clockwise */
		glBegin(GL_POLYGON);
		glTexCoord2f(0, 0);  glVertex2f(-r, -r);
		glTexCoord2f(1, 0);  glVertex2f( r, -r);
		glTexCoord2f(1, 1);  glVertex2f( r,  r);
		glTexCoord2f(0, 1);  glVertex2f(-r,  r);
		glEnd();
	}

	// read a pixel from lower-left corder of rendered quad
	GLfloat pixel[4];
	glReadPixels(windowSize / 2 - 2, windowSize / 2 - 2, 1, 1,
		     GL_RGBA, GL_FLOAT, pixel);
	if (0) // debug
		printf("%s: Expect: %.3f %.3f %.3f %.3f  found: %.3f %.3f %.3f %.3f\n",
		       p.name,
		       p.expectedColor[0], p.expectedColor[1],
		       p.expectedColor[2], p.expectedColor[3], 
		       pixel[0], pixel[1], pixel[2], pixel[3]);

	if (!equalColors(pixel, p.expectedColor, p.flags)) {
		reportFailure(p.name, p.expectedColor, pixel);
		retVal = false;
		goto cleanup;
	}

	if (p.expectedZ != DONT_CARE_Z) {
		GLfloat z;
		// read z at center of quad
		glReadPixels(windowSize / 2, windowSize / 2, 1, 1,
			     GL_DEPTH_COMPONENT, GL_FLOAT, &z);
		if (!equalDepth(z, p.expectedZ)) {
			reportZFailure(p.name, p.expectedZ, z);
			retVal = false;
			goto cleanup;
		}
	}

	// passed!
	retVal = true;

	if (0) // debug
	   printf("%s passed\n", p.name);

 cleanup:
	if (fragShader)
		glDeleteShader_func(fragShader);
	if (vertShader)
		glDeleteShader_func(vertShader);
	glDeleteProgram_func(program);

	return retVal;
}


void
GLSLTest::runOne(MultiTestResult &r, Window &w)
{
	(void) w;
	if (!setup()) {
		r.pass = false;
		return;
	}

	// If you just want to run a single sub-test, assign the name to singleTest.
	const char *singleTest = getenv("GLSL_TEST");
	if (singleTest) {
		for (int i = 0; Programs[i].name; i++) {
			if (strcmp(Programs[i].name, singleTest) == 0) {
				r.numPassed = testProgram(Programs[i]);
				r.numFailed = 1 - r.numPassed;
				break;
			}
		}
	}
	else {
		// loop over all tests
		for (int i = 0; Programs[i].name; i++) {
			if ((Programs[i].flags & FLAG_VERSION_1_20) && !glsl_120)
				continue; // skip non-applicable tests
			if (testProgram(Programs[i])) {
				r.numPassed++;
			}
			else {
				r.numFailed++;
			}
		}
	}
	r.pass = (r.numFailed == 0);
}


// We need OpenGL 2.0, 2.1 or 3.0
bool
GLSLTest::isApplicable() const
{
	const char *version = (const char *) glGetString(GL_VERSION);
	if (strncmp(version, "2.0", 3) == 0 ||
		strncmp(version, "2.1", 3) == 0 ||
		strncmp(version, "3.0", 3) == 0) {
		return true;
	}
	else {
		env->log << name
				 << ":  skipped.  Requires GL 2.0, 2.1 or 3.0.\n";
		return false;
	}
}


// The test object itself:
GLSLTest glslTest("glsl1", "window, rgb, z",
		  "",  // no extension filter but see isApplicable()
		  "GLSL test 1: test basic Shading Language functionality.\n"
		  );



} // namespace GLEAN<|MERGE_RESOLUTION|>--- conflicted
+++ resolved
@@ -3344,22 +3344,7 @@
 		env->log << "GLSL 1.x not supported\n";
 		return false;
 	}
-<<<<<<< HEAD
-
-	// check GLSL version
-#ifdef GL_SHADING_LANGUAGE_VERSION
-	const char *glslVersion = (const char *) glGetString(GL_SHADING_LANGUAGE_VERSION);
-#else
-	const char *glslVersion = NULL;
-#endif
-	if (!glslVersion || glslVersion[0] != '1') {
-		env->log << "GLSL 1.x not supported\n";
-		return false;
-	}
-	glsl_120 = (verString[2] >= '2');
-=======
 	glsl_120 = (glslVersion[2] >= '2');
->>>>>>> aa7c71fa
 
 	if (!getFunctions()) {
 		env->log << "Unable to get pointer to an OpenGL 2.0 API function\n";
