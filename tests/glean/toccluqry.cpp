--- conflicted
+++ resolved
@@ -35,14 +35,8 @@
 #define GL_GLEXT_PROTOTYPES
 #include <stdlib.h>
 #include <cassert>
-<<<<<<< HEAD
-#include <cstdlib>
-#include <cstdio>
-#include <cstring>
-=======
 #include <cstring>
 #include <stdio.h>
->>>>>>> aa7c71fa
 #include <cmath>
 #include "toccluqry.h"
 
